import React, { useState, useEffect, useCallback } from 'react'
import { useFocusEffect } from '@react-navigation/native'
import {
  View,
  Text,
  ScrollView,
  TouchableOpacity,
  ActivityIndicator,
  Alert,
  TextInput,
  Modal,
  StyleSheet
} from 'react-native'
import { useRouter } from 'expo-router'
import { createClient } from '@/lib/supabase/client'
import { Card } from '@/components/ui/Card'
import { Button } from '@/components/ui/Button'
import { SectionHeader } from '@/components/ui/SectionHeader'
<<<<<<< HEAD
import { getMealTemplates, deleteMealTemplate, MealTemplate } from '@/lib/api/mealTemplates'
import { SupportChatCard } from '@/components/chat/SupportChatCard'
=======
import FrequentFoodsScreen from '@/components/nutrition/FrequentFoodsScreen'
import { Ionicons } from '@expo/vector-icons'
>>>>>>> 5fb1eb1a

interface ProfileData {
  user_summary: {
    name: string
    email: string
    gender: string
    units: string
    body_weight: number | null
    equipment: string[]
    ability_level: string
  }
  one_rms: {
    snatch: number | null
    clean_and_jerk: number | null
    power_snatch: number | null
    power_clean: number | null
    clean_only: number | null
    jerk_only: number | null
    back_squat: number | null
    front_squat: number | null
    overhead_squat: number | null
    deadlift: number | null
    bench_press: number | null
    push_press: number | null
    strict_press: number | null
    weighted_pullup: number | null
  }
  benchmarks: {
    mile_run: string | null
    five_k_run: string | null
    ten_k_run: string | null
    one_k_row: string | null
    two_k_row: string | null
    five_k_row: string | null
    air_bike_10_min: string | null
  }
  skills_assessment: {
    dont_have: string[]
    beginner: string[]
    intermediate: string[]
    advanced: string[]
    advanced_count: number
    total_skills_assessed: number
  }
  technical_focus?: {
    snatch_technical_count: number
    clean_jerk_technical_count: number
  }
  accessory_needs?: {
    needs_upper_back: boolean
    needs_leg_strength: boolean
    needs_posterior_chain: boolean
    needs_upper_body_pressing: boolean
    needs_upper_body_pulling: boolean
    needs_core: boolean
  }
  generated_at: string
}

interface FoundationProgressProps {
  lift: string
  weight: string
  ratio: number
  thresholds: {
    beginner: number
    intermediate: number
    advanced: number
    elite: number
  }
  field: string
  isEditing?: boolean
  displayValue?: string
  onPress?: () => void
  onBlur?: () => void
  onChangeText?: (text: string) => void
  saving?: boolean
  unit?: string
}

interface OlympicProgressProps {
  lift: string
  weight: string
  current: number
  target: number
  field: string
  isEditing?: boolean
  displayValue?: string
  onPress?: () => void
  onBlur?: () => void
  onChangeText?: (text: string) => void
  saving?: boolean
  unit?: string
}

const OlympicProgress = ({ lift, weight, current, target, field, isEditing, displayValue, onPress, onBlur, onChangeText, saving, unit }: OlympicProgressProps) => {
  const position = Math.min((current / target), 1) * 100
  
  return (
    <View style={progressStyles.container}>
      <View style={progressStyles.header}>
        <Text style={progressStyles.liftLabel}>{lift}:</Text>
        {isEditing ? (
          <View style={progressStyles.editingContainer}>
            <TextInput
              value={displayValue}
              onChangeText={onChangeText}
              onBlur={onBlur}
              keyboardType="numeric"
              placeholder="0"
              style={progressStyles.editingInput}
              autoFocus
              editable={!saving}
            />
            {unit && <Text style={progressStyles.unitText}>{unit}</Text>}
            {saving && <Text style={progressStyles.savingText}>Saving...</Text>}
          </View>
        ) : (
          <TouchableOpacity onPress={onPress}>
            <Text style={progressStyles.weightText}>{weight}</Text>
          </TouchableOpacity>
        )}
      </View>
      
      {/* Progress Bar Container */}
      <View style={progressStyles.progressBarContainer}>
        {/* Background Bar */}
        <View style={progressStyles.progressBarBackground} />
        
        {/* Progress Fill */}
        <View
          style={[progressStyles.progressBarFill, { width: `${position}%` }]}
        />
        
        {/* Current Value Badge - Positioned on bar at current percentage */}
        {current > 0 && (
          <View style={[progressStyles.currentValueBadge, { 
            position: 'absolute',
            left: `${position}%`,
            top: -12,
            marginLeft: -25, // Center the badge
          }]}>
            <Text style={progressStyles.currentValueText}>{Math.round(current)}%</Text>
          </View>
        )}
      </View>
      
      {/* Target Label - Below bar on the right */}
      <View style={progressStyles.targetContainer}>
        <Text style={progressStyles.targetText}>{Math.round(target)}%</Text>
      </View>
    </View>
  )
}

const FoundationProgress = ({ lift, weight, ratio, thresholds, field, isEditing, displayValue, onPress, onBlur, onChangeText, saving, unit }: FoundationProgressProps) => {
  const maxValue = thresholds.elite
  const position = Math.min((ratio / maxValue) * 100, 100)
  
  // Determine current level
  let currentLevel = 'Beginner'
  if (ratio >= thresholds.elite * 0.9) currentLevel = 'Elite'
  else if (ratio >= thresholds.advanced * 0.9) currentLevel = 'Advanced'
  else if (ratio >= thresholds.intermediate * 0.9) currentLevel = 'Intermediate'

  return (
    <View style={progressStyles.container}>
      <View style={progressStyles.header}>
        <Text style={progressStyles.liftLabel}>{lift}:</Text>
        {isEditing ? (
          <View style={progressStyles.editingContainer}>
            <TextInput
              value={displayValue}
              onChangeText={onChangeText}
              onBlur={onBlur}
              keyboardType="numeric"
              placeholder="0"
              style={progressStyles.editingInput}
              autoFocus
              editable={!saving}
            />
            {unit && <Text style={progressStyles.unitText}>{unit}</Text>}
            {saving && <Text style={progressStyles.savingText}>Saving...</Text>}
          </View>
        ) : (
          <TouchableOpacity onPress={onPress}>
            <Text style={progressStyles.weightText}>{weight}</Text>
          </TouchableOpacity>
        )}
      </View>
      
      {/* Progress Bar Container */}
      <View style={progressStyles.progressBarContainer}>
        {/* Background Bar with Level Sections */}
        <View style={progressStyles.foundationBarBackground}>
          <View style={[progressStyles.foundationBarSection, { backgroundColor: '#D1D5DB', borderRightWidth: 1, borderRightColor: '#FFFFFF' }]} />
          <View style={[progressStyles.foundationBarSection, { backgroundColor: 'rgba(218, 226, 234, 0.5)', borderRightWidth: 1, borderRightColor: '#FFFFFF' }]} />
          <View style={[progressStyles.foundationBarSection, { backgroundColor: 'rgba(254, 88, 88, 0.2)', borderRightWidth: 1, borderRightColor: '#FFFFFF' }]} />
          <View style={[progressStyles.foundationBarSection, { backgroundColor: 'rgba(40, 43, 52, 0.2)' }]} />
        </View>
        
        {/* Progress Fill */}
        <View
          style={[progressStyles.foundationProgressFill, { width: `${position}%` }]}
        />
        
        {/* Current Value Badge - Positioned on bar at ratio value */}
        <View style={[progressStyles.currentValueBadge, { 
          position: 'absolute',
          left: `${position}%`,
          top: -12,
          marginLeft: -25, // Center the badge (approximately half of badge width)
        }]}>
          <Text style={progressStyles.currentValueText}>{ratio.toFixed(1)}x</Text>
        </View>
      </View>
      
      {/* Level Labels */}
      <View style={progressStyles.levelLabels}>
        <View style={progressStyles.levelLabel}>
          <Text style={progressStyles.levelValue}>{thresholds.beginner}</Text>
          <Text style={progressStyles.levelText}>Beginner</Text>
        </View>
        <View style={[progressStyles.levelLabel, progressStyles.levelLabelCenter]}>
          <Text style={progressStyles.levelValue}>{thresholds.intermediate}</Text>
          <Text style={progressStyles.levelText}>Intermediate</Text>
        </View>
        <View style={[progressStyles.levelLabel, progressStyles.levelLabelCenter]}>
          <Text style={progressStyles.levelValue}>{thresholds.advanced}</Text>
          <Text style={progressStyles.levelText}>Advanced</Text>
        </View>
        <View style={[progressStyles.levelLabel, progressStyles.levelLabelEnd]}>
          <Text style={progressStyles.levelValue}>{thresholds.elite}</Text>
          <Text style={progressStyles.levelText}>Elite</Text>
        </View>
      </View>
    </View>
  )
}

const progressStyles = StyleSheet.create({
  container: {
    marginBottom: 24,
  },
  header: {
    flexDirection: 'row',
    justifyContent: 'space-between',
    alignItems: 'center',
    marginBottom: 12,
  },
  liftLabel: {
    fontWeight: '600',
    color: '#282B34',
    fontSize: 16,
  },
  editingContainer: {
    flexDirection: 'row',
    alignItems: 'center',
    gap: 8,
  },
  editingInput: {
    width: 96,
    paddingHorizontal: 12,
    paddingVertical: 8,
    borderWidth: 2,
    borderColor: '#FE5858',
    borderRadius: 8,
    fontSize: 16,
    fontWeight: '600',
    color: '#282B34',
  },
  unitText: {
    fontSize: 14,
    color: '#4B5563',
  },
  savingText: {
    fontSize: 14,
    color: '#6B7280',
  },
  weightText: {
    fontWeight: '600',
    color: '#282B34',
    fontSize: 16,
  },
  progressBarContainer: {
    position: 'relative',
    marginBottom: 8,
  },
  progressBarBackground: {
    width: '100%',
    height: 16,
    backgroundColor: '#DAE2EA',
    borderRadius: 999,
  },
  progressBarFill: {
    position: 'absolute',
    top: 0,
    left: 0,
    height: 16,
    borderRadius: 999,
    backgroundColor: '#D1D5DB', // Light gray instead of coral
  },
  foundationBarBackground: {
    width: '100%',
    height: 16,
    backgroundColor: '#DAE2EA',
    borderRadius: 999,
    overflow: 'hidden',
    flexDirection: 'row',
  },
  foundationBarSection: {
    flex: 1,
  },
  foundationProgressFill: {
    position: 'absolute',
    top: 0,
    left: 0,
    height: 16,
    borderRadius: 999,
    backgroundColor: '#DAE2EA',
  },
  targetContainer: {
    marginTop: 4,
    alignItems: 'flex-end', // Align target to the right
  },
  targetText: {
    color: '#6B7280', // Lighter gray for target
    fontSize: 12,
    fontWeight: '500',
  },
  levelLabels: {
    flexDirection: 'row',
    justifyContent: 'space-between',
    marginTop: 8,
  },
  levelLabel: {
    alignItems: 'flex-start',
  },
  levelLabelCenter: {
    alignItems: 'center',
  },
  levelLabelEnd: {
    alignItems: 'flex-end',
  },
  levelValue: {
    fontSize: 12,
    color: '#282B34',
  },
  levelText: {
    fontSize: 12,
    fontWeight: '500',
    color: '#282B34',
  },
  currentValueBadge: {
    backgroundColor: '#FE5858',
    paddingHorizontal: 12,
    paddingVertical: 4,
    borderRadius: 4,
    minWidth: 50,
  },
  currentValueText: {
    color: '#FFFFFF',
    fontSize: 14,
    fontWeight: '500',
  },
})

const skillCategories = [
  {
    name: 'Basic CrossFit skills',
    skills: ['Double Unders', 'Wall Balls']
  },
  {
    name: 'Upper Body Pulling',
    skills: ['Toes to Bar', 'Pull-ups (kipping or butterfly)', 'Chest to Bar Pull-ups', 'Strict Pull-ups']
  },
  {
    name: 'Upper Body Pressing',
    skills: ['Push-ups', 'Ring Dips', 'Strict Ring Dips', 'Strict Handstand Push-ups', 'Wall Facing Handstand Push-ups', 'Deficit Handstand Push-ups (4")']
  },
  {
    name: 'Additional Common Skills',
    skills: ['Alternating Pistols', 'GHD Sit-ups', 'Wall Walks']
  },
  {
    name: 'Advanced Upper Body Pulling',
    skills: ['Ring Muscle Ups', 'Bar Muscle Ups', 'Rope Climbs']
  },
  {
    name: 'Holds',
    skills: ['Wall Facing Handstand Hold', 'Freestanding Handstand Hold']
  },
  {
    name: 'Advanced Gymnastics',
    skills: ['Legless Rope Climbs', 'Pegboard Ascent', 'Handstand Walk (10m or 25\')', 'Seated Legless Rope Climbs', 'Strict Ring Muscle Ups', 'Handstand Walk Obstacle Crossings']
  }
]

export default function ProfilePage() {
  const router = useRouter()
  const [loading, setLoading] = useState(true)
  const [error, setError] = useState<string | null>(null)
  const [profile, setProfile] = useState<ProfileData | null>(null)
  const [height, setHeight] = useState<number | null>(null)
  const [age, setAge] = useState<number | null>(null)
  const [intakeStatus, setIntakeStatus] = useState<string | null>(null)
  const [expandedCategories, setExpandedCategories] = useState<string[]>(['foundation-strength', 'one-rm-lifts'])
  const [userSkills, setUserSkills] = useState<{[key: string]: string}>({})
  const [editingBenchmark, setEditingBenchmark] = useState<string | null>(null)
  const [benchmarkValues, setBenchmarkValues] = useState<{[key: string]: string}>({})
  const [savingBenchmark, setSavingBenchmark] = useState(false)
  const [editingLift, setEditingLift] = useState<string | null>(null)
  const [liftValues, setLiftValues] = useState<{[key: string]: string}>({})
  const [savingLift, setSavingLift] = useState(false)
<<<<<<< HEAD
  const [mealTemplates, setMealTemplates] = useState<MealTemplate[]>([])
  const [templatesLoading, setTemplatesLoading] = useState(false)
  const [userId, setUserId] = useState<number | null>(null)

  useEffect(() => {
    loadProfile()
  }, [])
=======
  const [showFrequentFoods, setShowFrequentFoods] = useState(false)
  const [frequentFoodsCount, setFrequentFoodsCount] = useState(0)

  // Reload profile when screen comes into focus (e.g., returning from Settings)
  useFocusEffect(
    useCallback(() => {
      loadProfile()
    }, [])
  )
>>>>>>> 5fb1eb1a

  useEffect(() => {
    if (profile) {
      loadFrequentFoodsCount()
    }
  }, [profile])

  const loadFrequentFoodsCount = async () => {
    try {
      const supabase = createClient()
      const { data: { user } } = await supabase.auth.getUser()
      if (!user) return

      const { data: userData } = await supabase
        .from('users')
        .select('id')
        .eq('auth_id', user.id)
        .single()

      if (!userData) return

      const userId = (userData as any).id

      // Get counts from all frequent foods tables
      const [restaurants, brands, foods, meals] = await Promise.all([
        supabase.from('favorite_restaurants').select('id', { count: 'exact', head: true }).eq('user_id', userId),
        supabase.from('favorite_brands').select('id', { count: 'exact', head: true }).eq('user_id', userId),
        supabase.from('food_favorites').select('id', { count: 'exact', head: true }).eq('user_id', userId),
        supabase.from('meal_templates').select('id', { count: 'exact', head: true }).eq('user_id', userId),
      ])

      const total = (restaurants.count || 0) + (brands.count || 0) + (foods.count || 0) + (meals.count || 0)
      setFrequentFoodsCount(total)
    } catch (error) {
      console.error('Error loading frequent foods count:', error)
    }
  }

  const loadProfile = async () => {
    try {
      const supabase = createClient()
      setLoading(true)
      
      const { data: { user } } = await supabase.auth.getUser()
      if (!user) {
        setError('Not authenticated')
        setLoading(false)
        return
      }

      // Get user data for height/age AND intake_status
      const { data: userData } = await supabase
        .from('users')
        .select('id, height, age, intake_status')
        .eq('auth_id', user.id)
        .single()

<<<<<<< HEAD
      if (userData) {
        setHeight(userData.height)
        setAge(userData.age)
        setIntakeStatus(userData.intake_status)
        setUserId(userData.id)
=======
      if (!userData) {
        setError('User data not found')
        setLoading(false)
        return
>>>>>>> 5fb1eb1a
      }

      const userId = (userData as any).id
      setHeight((userData as any).height)
      setAge((userData as any).age)
      setIntakeStatus((userData as any).intake_status)

      // Get profile data
      const { data: profileData } = await supabase
        .from('user_profiles')
        .select('*')
        .eq('user_id', userId)
        .order('generated_at', { ascending: false })
        .limit(1)
        .single()

      if (!profileData) {
        setError('No profile found. Please complete the intake assessment.')
        setLoading(false)
        return
      }

      // Load 1RMs from user_one_rms table (single source of truth for 1RMs)
      const { data: oneRMsData } = await supabase
        .from('user_one_rms')
        .select('one_rm_index, exercise_name, one_rm')
        .eq('user_id', userId)

      // Map 1RMs to profile structure
      const oneRMsMap: any = {}
      if (oneRMsData && oneRMsData.length > 0) {
        const liftMapping: { [key: number]: string } = {
          0: 'snatch',
          1: 'clean_and_jerk',
          2: 'power_snatch',
          3: 'power_clean',
          4: 'clean_only',
          5: 'jerk_only',
          6: 'back_squat',
          7: 'front_squat',
          8: 'overhead_squat',
          9: 'deadlift',
          10: 'bench_press',
          11: 'push_press',
          12: 'strict_press',
          13: 'weighted_pullup'
        }
        
        oneRMsData.forEach((rm: any) => {
          const fieldName = liftMapping[rm.one_rm_index]
          if (fieldName) {
            oneRMsMap[fieldName] = rm.one_rm
          }
        })
      }

      // Merge 1RMs into profile data (prioritize user_one_rms table)
      const mergedProfile = {
        ...((profileData as any).profile_data),
        one_rms: {
          ...((profileData as any).profile_data?.one_rms || {}),
          ...oneRMsMap
        }
      }

      setProfile(mergedProfile)

      // Load user skills
      const { data: skillsData } = await supabase
        .from('user_skills')
        .select('skill_name, skill_level')
        .eq('user_id', userId)

      if (skillsData) {
        const skillsMap: {[key: string]: string} = {}
        skillsData.forEach((skill: { skill_name: string; skill_level: string }) => {
          skillsMap[skill.skill_name] = skill.skill_level
        })
        setUserSkills(skillsMap)
      }

      setLoading(false)
    } catch (err) {
      console.error('Error loading profile:', err)
      setError('Failed to load profile')
      setLoading(false)
    }
  }

  const loadMealTemplates = async () => {
    try {
      const supabase = createClient()
      const { data: { user } } = await supabase.auth.getUser()
      if (!user) return

      const { data: userData } = await supabase
        .from('users')
        .select('id')
        .eq('auth_id', user.id)
        .single()

      if (!userData) return

      // TODO: Re-enable meal templates functionality if needed
      // setTemplatesLoading(true)
      // const templates = await getMealTemplates((userData as any).id)
      // setMealTemplates(templates)
    } catch (error) {
      console.error('Error loading meal templates:', error)
    } finally {
      // setTemplatesLoading(false)
    }
  }

  const handleDeleteTemplate = async (templateId: number, templateName: string) => {
    // TODO: Re-enable if meal templates are shown in profile
    /*
    Alert.alert(
      'Delete Meal Template',
      `Are you sure you want to delete "${templateName}"?`,
      [
        { text: 'Cancel', style: 'cancel' },
        {
          text: 'Delete',
          style: 'destructive',
          onPress: async () => {
            try {
              const result = await deleteMealTemplate(templateId)
              if (!result.success) {
                throw new Error(result.error || 'Failed to delete template')
              }
              Alert.alert('Success', 'Meal template deleted')
              loadMealTemplates() // Reload templates
            } catch (error: any) {
              console.error('Error deleting template:', error)
              Alert.alert('Error', error.message || 'Failed to delete template')
            }
          },
        },
      ]
    )
    */
  }

  const handleSignOut = async () => {
    console.log('Sign out button pressed') // Debug log
    try {
      console.log('Attempting sign out...') // Debug log
      const supabase = createClient()
      const { error } = await supabase.auth.signOut()
      if (error) {
        console.error('Sign out error:', error)
        Alert.alert('Error', 'Failed to sign out. Please try again.')
        return
      }
      console.log('Sign out successful, navigating...') // Debug log
      router.replace('/auth/signin')
    } catch (err) {
      console.error('Sign out exception:', err)
      Alert.alert('Error', 'Failed to sign out. Please try again.')
    }
  }

  const formatWeight = (weight: number | null) => {
    if (!weight) return 'Not recorded'
    const unit = profile?.user_summary.units.includes('kg') ? 'kg' : 'lbs'
    return `${weight} ${unit}`
  }

  const calculateBMI = (): number | null => {
    if (!profile?.user_summary.body_weight || !height) return null
    const weight = profile.user_summary.body_weight
    const isMetric = profile.user_summary.units.includes('kg')
    
    const weightKg = isMetric ? weight : weight * 0.453592
    const heightM = isMetric ? height / 100 : height * 0.0254
    
    if (heightM === 0) return null
    return parseFloat((weightKg / (heightM * heightM)).toFixed(1))
  }

  const calculateBMR = (): number | null => {
    if (!profile?.user_summary.body_weight || !height || !age) return null
    const weight = profile.user_summary.body_weight
    const isMetric = profile.user_summary.units.includes('kg')
    const gender = profile.user_summary.gender
    
    const weightKg = isMetric ? weight : weight * 0.453592
    const heightCm = isMetric ? height : height * 2.54
    
    const s = gender === 'Male' ? 5 : -161
    const bmr = 10 * weightKg + 6.25 * heightCm - 5 * age + s
    
    return Math.round(bmr)
  }

  const getSkillLevel = (skillName: string): string => {
    if (userSkills[skillName]) {
      return userSkills[skillName]
    }
    if (profile?.skills_assessment.advanced.includes(skillName)) return 'Advanced'
    if (profile?.skills_assessment.intermediate.includes(skillName)) return 'Intermediate'
    if (profile?.skills_assessment.beginner.includes(skillName)) return 'Beginner'
    return "Don't have it"
  }

  const getSkillDisplayName = (skillName: string): string => {
    const displayNameMap: { [key: string]: string } = {
      'Strict Handstand Push-ups': 'Strict H S P U',
      'Wall Facing Handstand Push-ups': 'Wall Facing H S P U',
      'Deficit Handstand Push-ups (4")': 'Deficit H S P U (4")',
      'Pull-ups (kipping or butterfly)': 'Pullups',
      'Wall Facing Handstand Hold': 'Wall Facing HS Hold',
      'Freestanding Handstand Hold': 'Freestanding HS Hold',
      'Handstand Walk (10m or 25\')': 'Handstand Walk',
      'Handstand Walk Obstacle Crossings': 'HS Walk Obstacle',
      'Seated Legless Rope Climbs': 'Seated Legless'
    }
    return displayNameMap[skillName] || skillName
  }

  const renderSkillLevelIndicator = (level: string) => {
    const getFilledCount = (level: string): number => {
      if (level === 'Advanced') return 3
      if (level === 'Intermediate') return 2
      if (level === 'Beginner') return 1
      return 0 // "Don't have it"
    }

    const filledCount = getFilledCount(level)
    
    return (
      <View style={{ flexDirection: 'row', gap: 4 }}>
        {[0, 1, 2].map((index) => (
          <View
            key={index}
            style={{
              width: 8,
              height: 8,
              borderRadius: 4,
              borderWidth: 1,
              borderColor: '#DAE2EA',
              backgroundColor: index < filledCount ? '#FE5858' : 'transparent'
            }}
          />
        ))}
      </View>
    )
  }

  const getCategoryStats = (skills: string[]): string => {
    const completed = skills.filter(skill => {
      const level = getSkillLevel(skill)
      return level === 'Advanced' || level === 'Intermediate' || level === 'Beginner'
    }).length
    return `${completed}/${skills.length}`
  }

  const toggleCategory = (category: string) => {
    setExpandedCategories(prev =>
      prev.includes(category)
        ? prev.filter(name => name !== category)
        : [...prev, category]
    )
  }

  const saveBenchmark = async (field: string, value: string) => {
    setSavingBenchmark(true)
    try {
      const supabase = createClient()
      const { data: { user } } = await supabase.auth.getUser()
      if (!user) return

      const { data: userData } = await supabase
        .from('users')
        .select('id')
        .eq('auth_id', user.id)
        .single()

      if (!userData) throw new Error('User not found')

      const userId = (userData as any).id

      // Get current benchmarks
      const { data: currentUser } = await supabase
        .from('users')
        .select('conditioning_benchmarks')
        .eq('id', userId)
        .single()

      const currentBenchmarks = (currentUser as any)?.conditioning_benchmarks || {}
      
      // Map profile field names to database field names
      const dbFieldMap: {[key: string]: string} = {
        'mile_run': 'mile_run',
        'five_k_run': 'five_k_run',
        'ten_k_run': 'ten_k_run',
        'one_k_row': 'one_k_row',
        'two_k_row': 'two_k_row',
        'five_k_row': 'five_k_row',
        'air_bike_10_min': 'ten_min_air_bike'
      }
      
      const dbField = dbFieldMap[field] || field
      const updatedBenchmarks = {
        ...currentBenchmarks,
        [dbField]: value || null
      }

      const { error } = await (supabase as any)
        .from('users')
        .update({
          conditioning_benchmarks: updatedBenchmarks,
          updated_at: new Date().toISOString()
        })
        .eq('id', userId)

      if (error) throw error

      // Update local state
      if (profile) {
        setProfile({
          ...profile,
          benchmarks: {
            ...profile.benchmarks,
            [field]: value || null
          }
        })
      }
      
      setEditingBenchmark(null)
    } catch (error) {
      console.error('Error saving benchmark:', error)
      Alert.alert('Error', 'Failed to save benchmark. Please try again.')
    } finally {
      setSavingBenchmark(false)
    }
  }

  const saveLift = async (field: string, value: string) => {
    setSavingLift(true)
    try {
      const supabase = createClient()
      const { data: { user } } = await supabase.auth.getUser()
      if (!user) return

      const { data: userData } = await supabase
        .from('users')
        .select('id')
        .eq('auth_id', user.id)
        .single()

      if (!userData) throw new Error('User not found')

      const userId = (userData as any).id

      // Map profile field names to database structure
      const liftMap: {[key: string]: {index: number, name: string}} = {
        'snatch': { index: 0, name: 'Snatch' },
        'clean_and_jerk': { index: 1, name: 'Clean and Jerk' },
        'power_snatch': { index: 2, name: 'Power Snatch' },
        'power_clean': { index: 3, name: 'Power Clean' },
        'clean_only': { index: 4, name: 'Clean (clean only)' },
        'jerk_only': { index: 5, name: 'Jerk (from rack or blocks, max Split or Power Jerk)' },
        'back_squat': { index: 6, name: 'Back Squat' },
        'front_squat': { index: 7, name: 'Front Squat' },
        'overhead_squat': { index: 8, name: 'Overhead Squat' },
        'deadlift': { index: 9, name: 'Deadlift' },
        'bench_press': { index: 10, name: 'Bench Press' },
        'push_press': { index: 11, name: 'Push Press' },
        'strict_press': { index: 12, name: 'Strict Press' },
        'weighted_pullup': { index: 13, name: 'Weighted Pullup (do not include body weight)' }
      }

      const liftInfo = liftMap[field]
      if (!liftInfo) throw new Error('Invalid lift field')

      const weightValue = value.trim() ? parseFloat(value.trim()) : null
      
      if (weightValue && !isNaN(weightValue) && weightValue > 0) {
        // Delete existing record first
        await supabase
          .from('user_one_rms')
          .delete()
          .eq('user_id', userId)
          .eq('one_rm_index', liftInfo.index)

        // Then insert the new value
        const { error } = await (supabase as any)
          .from('user_one_rms')
          .insert({
            user_id: userId,
            one_rm_index: liftInfo.index,
            exercise_name: liftInfo.name,
            one_rm: weightValue,
            recorded_at: new Date().toISOString()
          })

        if (error) throw error
      } else {
        // Delete if value is empty or 0
        const { error } = await supabase
          .from('user_one_rms')
          .delete()
          .eq('user_id', userId)
          .eq('one_rm_index', liftInfo.index)

        if (error) throw error
      }

      // Update local state
      if (profile) {
        setProfile({
          ...profile,
          one_rms: {
            ...profile.one_rms,
            [field]: weightValue
          }
        })
      }
      
      setEditingLift(null)
    } catch (error) {
      console.error('Error saving lift:', error)
      Alert.alert('Error', 'Failed to save lift. Please try again.')
    } finally {
      setSavingLift(false)
    }
  }

  // Helper functions for ratios
  const safeRatio = (numerator: number | null, denominator: number | null, asPercent = true): string => {
    if (!numerator || !denominator || denominator === 0) return 'N/A'
    const ratio = numerator / denominator
    return asPercent ? `${Math.round(ratio * 100)}%` : ratio.toFixed(1) + 'x'
  }

  const getRatioStatusWithRange = (numerator: number | null, denominator: number | null, minRange: number, maxRange: number): { backgroundColor: string, status: string | null, value: string } => {
    if (!numerator || !denominator || denominator === 0) {
      return { backgroundColor: '#9CA3AF', status: null, value: 'N/A' }
    }
    const ratio = numerator / denominator
    const value = `${Math.round(ratio * 100)}%`
    
    if (ratio >= minRange && ratio <= maxRange) {
      return { backgroundColor: '#10B981', status: null, value }
    } else if (ratio > maxRange) {
      return { backgroundColor: '#EF4444', status: 'high', value }
    } else {
      return { backgroundColor: '#EF4444', status: 'low', value }
    }
  }

  if (loading) {
    return (
      <View style={styles.loadingContainer}>
        <ActivityIndicator size="large" color="#FE5858" />
        <Text style={styles.loadingText}>Loading your profile...</Text>
      </View>
    )
  }

  if (error) {
    return (
      <View style={styles.errorContainer}>
        <Text style={styles.errorText}>{error}</Text>
        <TouchableOpacity
          onPress={() => router.back()}
          style={styles.errorButton}
        >
          <Text style={styles.errorButtonText}>Go Back</Text>
        </TouchableOpacity>
      </View>
    )
  }

  if (!profile) {
    return (
      <View style={styles.errorContainer}>
        <Text style={styles.noProfileText}>No profile data found. Please complete the intake assessment.</Text>
        <TouchableOpacity
          onPress={() => router.back()}
          style={styles.errorButton}
        >
          <Text style={styles.errorButtonText}>Go Back</Text>
        </TouchableOpacity>
      </View>
    )
  }

  // Show Frequent Foods screen if requested
  if (showFrequentFoods) {
    return (
      <FrequentFoodsScreen 
        onBack={() => {
          setShowFrequentFoods(false)
          loadFrequentFoodsCount() // Reload count when returning
        }}
      />
    )
  }

  return (
    <View style={styles.container}>
      {/* Header */}
      <View style={styles.header}>
        <View style={styles.headerContent}>
          <View style={styles.headerLeft}>
            <Text style={styles.headerTitle}>Athlete Profile</Text>
            <Text style={styles.headerSubtitle}>
              {profile.user_summary.name} • {new Date(profile.generated_at).toLocaleDateString()}
            </Text>
            {(calculateBMI() !== null || calculateBMR() !== null) && (
              <View style={styles.bmiBmrContainer}>
                {calculateBMI() !== null && (
                  <Text style={styles.bmiBmrText}>
                    <Text style={styles.bmiBmrLabel}>BMI:</Text> {calculateBMI()}
                  </Text>
                )}
                {calculateBMR() !== null && (
                  <Text style={styles.bmiBmrText}>
                    <Text style={styles.bmiBmrLabel}>BMR:</Text> {calculateBMR()} kcal/day
                  </Text>
                )}
              </View>
            )}
          </View>
          <Button
            variant="primary"
            size="sm"
            onPress={() => router.push('/settings')}
          >
            Settings
          </Button>
        </View>
      </View>

      <ScrollView
        style={styles.scrollView}
        contentContainerStyle={styles.scrollContent}
        showsVerticalScrollIndicator={true}
      >
        {/* Intake Status Banner */}
        {(intakeStatus === 'draft' || intakeStatus === null || intakeStatus === 'generating' || intakeStatus === 'failed') && (
          <Card style={styles.intakeBanner}>
            {intakeStatus === 'draft' || intakeStatus === null ? (
              <>
                <Text style={styles.intakeBannerTitle}>Complete Your Intake</Text>
                <Text style={styles.intakeBannerText}>
                  Finish your intake assessment to generate your personalized program.
                </Text>
                <Button
                  variant="primary"
                  size="md"
                  onPress={() => router.push('/intake')}
                  style={styles.intakeBannerButton}
                >
                  Complete Intake
                </Button>
              </>
            ) : intakeStatus === 'generating' ? (
              <>
                <Text style={styles.intakeBannerTitle}>Generating Your Program</Text>
                <Text style={styles.intakeBannerText}>
                  Your personalized program is being created. This usually takes about 60 seconds.
                </Text>
                <ActivityIndicator size="small" color="#FE5858" style={{ marginTop: 8 }} />
              </>
            ) : intakeStatus === 'failed' ? (
              <>
                <Text style={styles.intakeBannerTitle}>Program Generation Failed</Text>
                <Text style={styles.intakeBannerText}>
                  There was an error generating your program. Please try completing your intake again.
                </Text>
                <Button
                  variant="primary"
                  size="md"
                  onPress={() => router.push('/intake')}
                  style={styles.intakeBannerButton}
                >
                  Retry Intake
                </Button>
              </>
            ) : null}
          </Card>
        )}

        {/* Subscription Section */}
        <View style={styles.sectionCard}>
          <View style={styles.sectionHeader}>
            <Text style={styles.sectionTitle}>SUBSCRIPTION</Text>
            <TouchableOpacity onPress={() => router.push('/subscription-status')}>
              <Text style={styles.toggleText}>[+ Manage]</Text>
            </TouchableOpacity>
          </View>
          <View style={styles.sectionDivider} />
          <TouchableOpacity
            style={styles.subscriptionRow}
            onPress={() => router.push('/subscription-status')}
          >
            <Ionicons name="card-outline" size={24} color="#FE5858" style={{ marginRight: 12 }} />
            <View style={{ flex: 1 }}>
              <Text style={styles.subscriptionText}>View subscription status</Text>
              <Text style={styles.subscriptionSubtext}>Manage plans and billing</Text>
            </View>
            <Ionicons name="chevron-forward" size={20} color="#9CA3AF" />
          </TouchableOpacity>
        </View>

        {/* Strength Summary */}
        <View style={styles.sectionCard}>
          <View style={styles.sectionHeader}>
            <Text style={styles.sectionTitle}>STRENGTH SUMMARY</Text>
            <TouchableOpacity onPress={() => toggleCategory('foundation-strength')}>
              <Text style={styles.toggleText}>
                [{expandedCategories.includes('foundation-strength') ? '- Hide' : '+ View'}]
              </Text>
            </TouchableOpacity>
          </View>
          <View style={styles.sectionDivider} />
          <Text style={styles.sectionDescription}>Primary strength to weight ratios</Text>
          
          {expandedCategories.includes('foundation-strength') && (
            <>
              <FoundationProgress
                lift="Back Squat"
                weight={formatWeight(profile.one_rms.back_squat)}
                ratio={profile.one_rms.back_squat && profile.user_summary.body_weight
                  ? parseFloat((profile.one_rms.back_squat / profile.user_summary.body_weight).toFixed(1))
                  : 0}
                thresholds={profile.user_summary.gender === 'Female' ? {
                  beginner: 0.9,
                  intermediate: 1.2,
                  advanced: 1.5,
                  elite: 1.9
                } : {
                  beginner: 1.0,
                  intermediate: 1.4,
                  advanced: 1.8,
                  elite: 2.4
                }}
                field="back_squat"
                isEditing={editingLift === 'back_squat'}
                displayValue={liftValues['back_squat'] !== undefined ? liftValues['back_squat'] : (profile.one_rms.back_squat ? profile.one_rms.back_squat.toString() : '')}
                onPress={() => {
                  setEditingLift('back_squat')
                  setLiftValues({...liftValues, back_squat: profile.one_rms.back_squat ? profile.one_rms.back_squat.toString() : ''})
                }}
                onBlur={() => {
                  const value = liftValues['back_squat'] || (profile.one_rms.back_squat ? profile.one_rms.back_squat.toString() : '')
                  saveLift('back_squat', value)
                }}
                onChangeText={(text) => setLiftValues({...liftValues, back_squat: text})}
                saving={savingLift}
                unit={profile.user_summary.units.includes('kg') ? 'kg' : 'lbs'}
              />
              
              <FoundationProgress
                lift="Deadlift"
                weight={formatWeight(profile.one_rms.deadlift)}
                ratio={profile.one_rms.deadlift && profile.user_summary.body_weight
                  ? parseFloat((profile.one_rms.deadlift / profile.user_summary.body_weight).toFixed(1))
                  : 0}
                thresholds={profile.user_summary.gender === 'Female' ? {
                  beginner: 1.1,
                  intermediate: 1.3,
                  advanced: 1.7,
                  elite: 2.1
                } : {
                  beginner: 1.3,
                  intermediate: 1.6,
                  advanced: 2.2,
                  elite: 2.7
                }}
                field="deadlift"
                isEditing={editingLift === 'deadlift'}
                displayValue={liftValues['deadlift'] !== undefined ? liftValues['deadlift'] : (profile.one_rms.deadlift ? profile.one_rms.deadlift.toString() : '')}
                onPress={() => {
                  setEditingLift('deadlift')
                  setLiftValues({...liftValues, deadlift: profile.one_rms.deadlift ? profile.one_rms.deadlift.toString() : ''})
                }}
                onBlur={() => {
                  const value = liftValues['deadlift'] || (profile.one_rms.deadlift ? profile.one_rms.deadlift.toString() : '')
                  saveLift('deadlift', value)
                }}
                onChangeText={(text) => setLiftValues({...liftValues, deadlift: text})}
                saving={savingLift}
                unit={profile.user_summary.units.includes('kg') ? 'kg' : 'lbs'}
              />
              
              <FoundationProgress
                lift="Bench Press"
                weight={formatWeight(profile.one_rms.bench_press)}
                ratio={profile.one_rms.bench_press && profile.user_summary.body_weight
                  ? parseFloat((profile.one_rms.bench_press / profile.user_summary.body_weight).toFixed(1))
                  : 0}
                thresholds={profile.user_summary.gender === 'Female' ? {
                  beginner: 0.6,
                  intermediate: 0.8,
                  advanced: 1.0,
                  elite: 1.3
                } : {
                  beginner: 0.8,
                  intermediate: 1.1,
                  advanced: 1.4,
                  elite: 1.7
                }}
                field="bench_press"
                isEditing={editingLift === 'bench_press'}
                displayValue={liftValues['bench_press'] !== undefined ? liftValues['bench_press'] : (profile.one_rms.bench_press ? profile.one_rms.bench_press.toString() : '')}
                onPress={() => {
                  setEditingLift('bench_press')
                  setLiftValues({...liftValues, bench_press: profile.one_rms.bench_press ? profile.one_rms.bench_press.toString() : ''})
                }}
                onBlur={() => {
                  const value = liftValues['bench_press'] || (profile.one_rms.bench_press ? profile.one_rms.bench_press.toString() : '')
                  saveLift('bench_press', value)
                }}
                onChangeText={(text) => setLiftValues({...liftValues, bench_press: text})}
                saving={savingLift}
                unit={profile.user_summary.units.includes('kg') ? 'kg' : 'lbs'}
              />
            </>
          )}
        </View>

        {/* 1RM Lifts Overview */}
        <View style={styles.sectionCard}>
          <View style={styles.sectionHeader}>
            <Text style={styles.sectionTitle}>1RM LIFTS</Text>
            <TouchableOpacity onPress={() => toggleCategory('one-rm-lifts')}>
              <Text style={styles.toggleText}>
                [{expandedCategories.includes('one-rm-lifts') ? '- Hide' : '+ View'}]
              </Text>
            </TouchableOpacity>
          </View>
          <View style={styles.sectionDivider} />
          <Text style={styles.sectionDescription}>Complete overview of all 1RM strength lifts</Text>

          {expandedCategories.includes('one-rm-lifts') && (
            <View style={styles.oneRMLiftsContainer}>
              {/* Olympic Lifts */}
              <View style={styles.oneRMLiftGroup}>
                <Text style={styles.oneRMLiftGroupTitle}>Olympic Lifts</Text>
                <View style={styles.oneRMLiftGrid}>
                  <View style={styles.oneRMLiftItem}>
                    <Text style={styles.oneRMLiftLabel}>Snatch</Text>
                    <Text style={styles.oneRMLiftValue}>
                      {profile.one_rms.snatch ? formatWeight(profile.one_rms.snatch) : 'Not set'}
                    </Text>
                  </View>
                  <View style={styles.oneRMLiftItem}>
                    <Text style={styles.oneRMLiftLabel}>Clean & Jerk</Text>
                    <Text style={styles.oneRMLiftValue}>
                      {profile.one_rms.clean_and_jerk ? formatWeight(profile.one_rms.clean_and_jerk) : 'Not set'}
                    </Text>
                  </View>
                  <View style={styles.oneRMLiftItem}>
                    <Text style={styles.oneRMLiftLabel}>Power Snatch</Text>
                    <Text style={styles.oneRMLiftValue}>
                      {profile.one_rms.power_snatch ? formatWeight(profile.one_rms.power_snatch) : 'Not set'}
                    </Text>
                  </View>
                  <View style={styles.oneRMLiftItem}>
                    <Text style={styles.oneRMLiftLabel}>Power Clean</Text>
                    <Text style={styles.oneRMLiftValue}>
                      {profile.one_rms.power_clean ? formatWeight(profile.one_rms.power_clean) : 'Not set'}
                    </Text>
                  </View>
                  <View style={styles.oneRMLiftItem}>
                    <Text style={styles.oneRMLiftLabel}>Clean Only</Text>
                    <Text style={styles.oneRMLiftValue}>
                      {profile.one_rms.clean_only ? formatWeight(profile.one_rms.clean_only) : 'Not set'}
                    </Text>
                  </View>
                  <View style={styles.oneRMLiftItem}>
                    <Text style={styles.oneRMLiftLabel}>Jerk Only</Text>
                    <Text style={styles.oneRMLiftValue}>
                      {profile.one_rms.jerk_only ? formatWeight(profile.one_rms.jerk_only) : 'Not set'}
                    </Text>
                  </View>
                </View>
              </View>

              {/* Squat Variations */}
              <View style={styles.oneRMLiftGroup}>
                <Text style={styles.oneRMLiftGroupTitle}>Squat Variations</Text>
                <View style={styles.oneRMLiftGrid}>
                  <View style={styles.oneRMLiftItem}>
                    <Text style={styles.oneRMLiftLabel}>Back Squat</Text>
                    <Text style={styles.oneRMLiftValue}>
                      {profile.one_rms.back_squat ? formatWeight(profile.one_rms.back_squat) : 'Not set'}
                    </Text>
                  </View>
                  <View style={styles.oneRMLiftItem}>
                    <Text style={styles.oneRMLiftLabel}>Front Squat</Text>
                    <Text style={styles.oneRMLiftValue}>
                      {profile.one_rms.front_squat ? formatWeight(profile.one_rms.front_squat) : 'Not set'}
                    </Text>
                  </View>
                  <View style={styles.oneRMLiftItem}>
                    <Text style={styles.oneRMLiftLabel}>Overhead Squat</Text>
                    <Text style={styles.oneRMLiftValue}>
                      {profile.one_rms.overhead_squat ? formatWeight(profile.one_rms.overhead_squat) : 'Not set'}
                    </Text>
                  </View>
                </View>
              </View>

              {/* Pressing */}
              <View style={styles.oneRMLiftGroup}>
                <Text style={styles.oneRMLiftGroupTitle}>Pressing</Text>
                <View style={styles.oneRMLiftGrid}>
                  <View style={styles.oneRMLiftItem}>
                    <Text style={styles.oneRMLiftLabel}>Bench Press</Text>
                    <Text style={styles.oneRMLiftValue}>
                      {profile.one_rms.bench_press ? formatWeight(profile.one_rms.bench_press) : 'Not set'}
                    </Text>
                  </View>
                  <View style={styles.oneRMLiftItem}>
                    <Text style={styles.oneRMLiftLabel}>Push Press</Text>
                    <Text style={styles.oneRMLiftValue}>
                      {profile.one_rms.push_press ? formatWeight(profile.one_rms.push_press) : 'Not set'}
                    </Text>
                  </View>
                  <View style={styles.oneRMLiftItem}>
                    <Text style={styles.oneRMLiftLabel}>Strict Press</Text>
                    <Text style={styles.oneRMLiftValue}>
                      {profile.one_rms.strict_press ? formatWeight(profile.one_rms.strict_press) : 'Not set'}
                    </Text>
                  </View>
                </View>
              </View>

              {/* Pulling */}
              <View style={styles.oneRMLiftGroup}>
                <Text style={styles.oneRMLiftGroupTitle}>Pulling</Text>
                <View style={styles.oneRMLiftGrid}>
                  <View style={styles.oneRMLiftItem}>
                    <Text style={styles.oneRMLiftLabel}>Deadlift</Text>
                    <Text style={styles.oneRMLiftValue}>
                      {profile.one_rms.deadlift ? formatWeight(profile.one_rms.deadlift) : 'Not set'}
                    </Text>
                  </View>
                  <View style={styles.oneRMLiftItem}>
                    <Text style={styles.oneRMLiftLabel}>Weighted Pull-up</Text>
                    <Text style={styles.oneRMLiftValue}>
                      {profile.one_rms.weighted_pullup ? formatWeight(profile.one_rms.weighted_pullup) : 'Not set'}
                    </Text>
                  </View>
                </View>
              </View>
            </View>
          )}
        </View>

        {/* Olympic Lifts */}
        <View style={styles.sectionCard}>
          <View style={styles.sectionHeader}>
            <Text style={styles.sectionTitle}>OLYMPIC LIFTS</Text>
            <TouchableOpacity onPress={() => toggleCategory('olympic-lifts')}>
              <Text style={styles.toggleText}>
                [{expandedCategories.includes('olympic-lifts') ? '- Hide' : '+ View'}]
              </Text>
            </TouchableOpacity>
          </View>
          <View style={styles.sectionDivider} />
          <Text style={styles.sectionDescription}>Key Olympic lifting ratios</Text>
          
          {expandedCategories.includes('olympic-lifts') && (
            <>
              <OlympicProgress
                lift="Snatch"
                weight={formatWeight(profile.one_rms.snatch)}
                current={profile.one_rms.snatch && profile.one_rms.back_squat
                  ? Math.round((profile.one_rms.snatch / profile.one_rms.back_squat) * 100)
                  : 0}
                target={60}
                field="snatch"
                isEditing={editingLift === 'snatch'}
                displayValue={liftValues['snatch'] !== undefined ? liftValues['snatch'] : (profile.one_rms.snatch ? profile.one_rms.snatch.toString() : '')}
                onPress={() => {
                  setEditingLift('snatch')
                  setLiftValues({...liftValues, snatch: profile.one_rms.snatch ? profile.one_rms.snatch.toString() : ''})
                }}
                onBlur={() => {
                  const value = liftValues['snatch'] || (profile.one_rms.snatch ? profile.one_rms.snatch.toString() : '')
                  saveLift('snatch', value)
                }}
                onChangeText={(text) => setLiftValues({...liftValues, snatch: text})}
                saving={savingLift}
                unit={profile.user_summary.units.includes('kg') ? 'kg' : 'lbs'}
              />
              
              <OlympicProgress
                lift="Clean & Jerk"
                weight={formatWeight(profile.one_rms.clean_and_jerk)}
                current={profile.one_rms.clean_and_jerk && profile.one_rms.back_squat
                  ? Math.round((profile.one_rms.clean_and_jerk / profile.one_rms.back_squat) * 100)
                  : 0}
                target={76}
                field="clean_and_jerk"
                isEditing={editingLift === 'clean_and_jerk'}
                displayValue={liftValues['clean_and_jerk'] !== undefined ? liftValues['clean_and_jerk'] : (profile.one_rms.clean_and_jerk ? profile.one_rms.clean_and_jerk.toString() : '')}
                onPress={() => {
                  setEditingLift('clean_and_jerk')
                  setLiftValues({...liftValues, clean_and_jerk: profile.one_rms.clean_and_jerk ? profile.one_rms.clean_and_jerk.toString() : ''})
                }}
                onBlur={() => {
                  const value = liftValues['clean_and_jerk'] || (profile.one_rms.clean_and_jerk ? profile.one_rms.clean_and_jerk.toString() : '')
                  saveLift('clean_and_jerk', value)
                }}
                onChangeText={(text) => setLiftValues({...liftValues, clean_and_jerk: text})}
                saving={savingLift}
                unit={profile.user_summary.units.includes('kg') ? 'kg' : 'lbs'}
              />
            </>
          )}
        </View>

        {/* Key Ratios */}
        <View style={styles.sectionCard}>
          <View style={styles.sectionHeader}>
            <Text style={styles.sectionTitle}>KEY RATIOS</Text>
            <TouchableOpacity onPress={() => toggleCategory('strength-ratios')}>
              <Text style={styles.toggleText}>
                [{expandedCategories.includes('strength-ratios') ? '- Hide' : '+ View'}]
              </Text>
            </TouchableOpacity>
          </View>
          <View style={styles.sectionDivider} />
          <Text style={styles.sectionDescription}>Lift-to-lift ratios for technical balance</Text>
          
          {expandedCategories.includes('strength-ratios') && (
            <View>
              {/* Olympic Balance */}
              <View style={styles.ratioSubsection}>
                <Text style={styles.ratioSubsectionTitle}>OLYMPIC BALANCE</Text>
                {(() => {
                  const status = getRatioStatusWithRange(profile.one_rms.power_snatch, profile.one_rms.snatch, 0.74, 0.80)
                  return (
                    <View style={styles.ratioRow}>
                      <Text style={styles.ratioLabel}>Power Snatch to Snatch</Text>
                      <View style={styles.ratioValueContainer}>
                        <View style={[styles.ratioIndicator, { backgroundColor: status.backgroundColor }]} />
                        <Text style={styles.ratioValue}>{status.value}</Text>
                        {status.status && <Text style={styles.ratioStatus}>{status.status}</Text>}
                      </View>
                    </View>
                  )
                })()}
                {(() => {
                  const status = getRatioStatusWithRange(profile.one_rms.power_clean, profile.one_rms.clean_only, 0.79, 0.85)
                  return (
                    <View style={styles.ratioRow}>
                      <Text style={styles.ratioLabel}>Power Clean to Clean</Text>
                      <View style={styles.ratioValueContainer}>
                        <View style={[styles.ratioIndicator, { backgroundColor: status.backgroundColor }]} />
                        <Text style={styles.ratioValue}>{status.value}</Text>
                        {status.status && <Text style={styles.ratioStatus}>{status.status}</Text>}
                      </View>
                    </View>
                  )
                })()}
                {(() => {
                  const status = getRatioStatusWithRange(profile.one_rms.jerk_only, profile.one_rms.clean_only, 0.975, 1.075)
                  return (
                    <View style={styles.ratioRow}>
                      <Text style={styles.ratioLabel}>Jerk to Clean</Text>
                      <View style={styles.ratioValueContainer}>
                        <View style={[styles.ratioIndicator, { backgroundColor: status.backgroundColor }]} />
                        <Text style={styles.ratioValue}>{status.value}</Text>
                        {status.status && <Text style={styles.ratioStatus}>{status.status}</Text>}
                      </View>
                    </View>
                  )
                })()}
                {(() => {
                  const status = getRatioStatusWithRange(profile.one_rms.snatch, profile.one_rms.clean_and_jerk, 0.775, 0.825)
                  return (
                    <View style={styles.ratioRow}>
                      <Text style={styles.ratioLabel}>Snatch to Clean and Jerk</Text>
                      <View style={styles.ratioValueContainer}>
                        <View style={[styles.ratioIndicator, { backgroundColor: status.backgroundColor }]} />
                        <Text style={styles.ratioValue}>{status.value}</Text>
                        {status.status && <Text style={styles.ratioStatus}>{status.status}</Text>}
                      </View>
                    </View>
                  )
                })()}
              </View>

              {/* Strength Balance */}
              <View>
                <Text style={styles.ratioSubsectionTitle}>STRENGTH BALANCE</Text>
                {(() => {
                  const status = getRatioStatusWithRange(profile.one_rms.front_squat, profile.one_rms.back_squat, 0.8, 0.875)
                  return (
                    <View style={styles.ratioRow}>
                      <Text style={styles.ratioLabel}>Front Squat to Back Squat</Text>
                      <View style={styles.ratioValueContainer}>
                        <View style={[styles.ratioIndicator, { backgroundColor: status.backgroundColor }]} />
                        <Text style={styles.ratioValue}>{status.value}</Text>
                        {status.status && <Text style={styles.ratioStatus}>{status.status}</Text>}
                      </View>
                    </View>
                  )
                })()}
                {(() => {
                  const status = getRatioStatusWithRange(profile.one_rms.overhead_squat, profile.one_rms.snatch, 1.05, 1.2)
                  return (
                    <View style={styles.ratioRow}>
                      <Text style={styles.ratioLabel}>Overhead Squat to Snatch</Text>
                      <View style={styles.ratioValueContainer}>
                        <View style={[styles.ratioIndicator, { backgroundColor: status.backgroundColor }]} />
                        <Text style={styles.ratioValue}>{status.value}</Text>
                        {status.status && <Text style={styles.ratioStatus}>{status.status}</Text>}
                      </View>
                    </View>
                  )
                })()}
                {(() => {
                  const status = getRatioStatusWithRange(profile.one_rms.push_press, profile.one_rms.strict_press, 1.25, 1.45)
                  return (
                    <View style={styles.ratioRow}>
                      <Text style={styles.ratioLabel}>Push Press to Strict Press</Text>
                      <View style={styles.ratioValueContainer}>
                        <View style={[styles.ratioIndicator, { backgroundColor: status.backgroundColor }]} />
                        <Text style={styles.ratioValue}>{status.value}</Text>
                        {status.status && <Text style={styles.ratioStatus}>{status.status}</Text>}
                      </View>
                    </View>
                  )
                })()}
              </View>
            </View>
          )}
        </View>

        {/* Technical Focus */}
        {profile.technical_focus && (
          <View style={styles.sectionCard}>
            <View style={styles.sectionHeader}>
              <Text style={styles.sectionTitle}>TECHNICAL FOCUS</Text>
              <TouchableOpacity onPress={() => toggleCategory('technical-focus')}>
                <Text style={styles.toggleText}>
                  [{expandedCategories.includes('technical-focus') ? '- Hide' : '+ View'}]
                </Text>
              </TouchableOpacity>
            </View>
            <View style={styles.sectionDivider} />
            <Text style={styles.sectionDescription}>Targets for technical improvements</Text>
            
            {expandedCategories.includes('technical-focus') && (() => {
              const snatchStrengthDeficit = profile.one_rms.snatch && profile.one_rms.back_squat
                ? (profile.one_rms.snatch / profile.one_rms.back_squat) < 0.6
                : false
              const snatchReceivingDeficit = profile.one_rms.power_snatch && profile.one_rms.snatch
                ? (profile.one_rms.power_snatch / profile.one_rms.snatch) >= 0.88
                : false
              const snatchOverheadDeficit = profile.one_rms.overhead_squat && profile.one_rms.snatch
                ? (profile.one_rms.overhead_squat / profile.one_rms.snatch) < 1.1
                : false
              const snatchDeficits = [snatchStrengthDeficit, snatchReceivingDeficit, snatchOverheadDeficit].filter(Boolean).length
              const snatchStrong = 3 - snatchDeficits

              const cjStrengthDeficit = profile.one_rms.clean_and_jerk && profile.one_rms.back_squat
                ? (profile.one_rms.clean_and_jerk / profile.one_rms.back_squat) < 0.75
                : false
              const cjReceivingDeficit = profile.one_rms.power_clean && profile.one_rms.clean_only
                ? (profile.one_rms.power_clean / profile.one_rms.clean_only) >= 0.88
                : false
              const cjJerkDeficit = profile.one_rms.jerk_only && profile.one_rms.clean_only
                ? (profile.one_rms.jerk_only / profile.one_rms.clean_only) < 0.9
                : false
              const cjDeficits = [cjStrengthDeficit, cjReceivingDeficit, cjJerkDeficit].filter(Boolean).length
              const cjStrong = 3 - cjDeficits

              // Create and sort Snatch items (checkmarks first, then X's)
              const snatchItems = [
                {
                  hasDeficit: snatchStrengthDeficit,
                  title: 'Strength Deficit:',
                  description: `Snatch (${formatWeight(profile.one_rms.snatch)}) is ${safeRatio(profile.one_rms.snatch, profile.one_rms.back_squat)} of back squat (target: 60%+)`
                },
                {
                  hasDeficit: snatchReceivingDeficit,
                  title: 'Receiving Position:',
                  description: `Power snatch is ${safeRatio(profile.one_rms.power_snatch, profile.one_rms.snatch)} of snatch (target: <88%)`
                },
                {
                  hasDeficit: snatchOverheadDeficit,
                  title: 'Overhead Stability:',
                  description: `Overhead squat is ${safeRatio(profile.one_rms.overhead_squat, profile.one_rms.snatch)} of snatch (target: 110%+)`
                }
              ].sort((a, b) => (a.hasDeficit ? 1 : 0) - (b.hasDeficit ? 1 : 0))

              // Create and sort Clean & Jerk items (checkmarks first, then X's)
              const cjItems = [
                {
                  hasDeficit: cjStrengthDeficit,
                  title: 'Overall Strength:',
                  description: `C&J (${formatWeight(profile.one_rms.clean_and_jerk)}) is ${safeRatio(profile.one_rms.clean_and_jerk, profile.one_rms.back_squat)} of back squat (target: 75%+)`
                },
                {
                  hasDeficit: cjReceivingDeficit,
                  title: 'Receiving Position:',
                  description: `Power clean is ${safeRatio(profile.one_rms.power_clean, profile.one_rms.clean_only)} of clean (target: <88%)`
                },
                {
                  hasDeficit: cjJerkDeficit,
                  title: 'Jerk Performance:',
                  description: `Jerk is ${safeRatio(profile.one_rms.jerk_only, profile.one_rms.clean_only)} of clean (target: 90%+)`
                }
              ].sort((a, b) => (a.hasDeficit ? 1 : 0) - (b.hasDeficit ? 1 : 0))

              return (
                <View>
                  <View style={styles.technicalCard}>
                    <Text style={styles.technicalTitle}>
                      Snatch Technical Work
                    </Text>
                    <View style={styles.technicalItems}>
                      {snatchItems.map((item, index) => (
                        <View key={index} style={[styles.technicalItem, item.hasDeficit && styles.technicalItemError]}>
                          <Text style={styles.technicalIcon}>{item.hasDeficit ? '❌' : '✅'}</Text>
                          <Text style={styles.technicalItemText}>
                            {item.hasDeficit ? (
                              <>
                                <Text style={{ color: '#FE5858', fontWeight: 'bold' }}>{item.title} </Text>
                                <Text style={{ color: '#282B34' }}>{item.description}</Text>
                              </>
                            ) : (
                              <>
                                <Text style={{ fontWeight: 'bold' }}>{item.title} </Text>
                                <Text>{item.description}</Text>
                              </>
                            )}
                          </Text>
                        </View>
                      ))}
                    </View>
                  </View>

                  <View style={styles.technicalCard}>
                    <Text style={styles.technicalTitle}>
                      Clean & Jerk Technical Work
                    </Text>
                    <View style={styles.technicalItems}>
                      {cjItems.map((item, index) => (
                        <View key={index} style={[styles.technicalItem, item.hasDeficit && styles.technicalItemError]}>
                          <Text style={styles.technicalIcon}>{item.hasDeficit ? '❌' : '✅'}</Text>
                          <Text style={styles.technicalItemText}>
                            {item.hasDeficit ? (
                              <>
                                <Text style={{ color: '#FE5858', fontWeight: 'bold' }}>{item.title} </Text>
                                <Text style={{ color: '#282B34' }}>{item.description}</Text>
                              </>
                            ) : (
                              <>
                                <Text style={{ fontWeight: 'bold' }}>{item.title} </Text>
                                <Text>{item.description}</Text>
                              </>
                            )}
                          </Text>
                        </View>
                      ))}
                    </View>
                  </View>
                </View>
              )
            })()}
          </View>
        )}

        {/* Accessory Needs */}
        <View style={styles.sectionCard}>
          <View style={styles.sectionHeader}>
            <Text style={styles.sectionTitle}>ACCESSORY NEEDS</Text>
            <TouchableOpacity onPress={() => toggleCategory('accessory-needs')}>
              <Text style={styles.toggleText}>
                [{expandedCategories.includes('accessory-needs') ? '- Hide' : '+ View'}]
              </Text>
            </TouchableOpacity>
          </View>
          <View style={styles.sectionDivider} />
          <Text style={styles.sectionDescription}>Targets for accessory work</Text>
          
          {expandedCategories.includes('accessory-needs') && (() => {
            const needsUpperBack = profile.one_rms.front_squat && profile.one_rms.back_squat ? 
              (profile.one_rms.front_squat / profile.one_rms.back_squat) < 0.85 : false
            
            const needsPosteriorChain = profile.one_rms.deadlift && profile.user_summary.body_weight ?
              (profile.one_rms.deadlift / profile.user_summary.body_weight) < 2.0 : false
            
            const benchBodyweightRatio = profile.one_rms.bench_press && profile.user_summary.body_weight ?
              profile.one_rms.bench_press / profile.user_summary.body_weight : 0
            const pushPressStrictRatio = profile.one_rms.push_press && profile.one_rms.strict_press ?
              profile.one_rms.push_press / profile.one_rms.strict_press : 0
            const needsUpperBodyPressing = benchBodyweightRatio < 0.9 || pushPressStrictRatio > 1.45
            
            const pullupBenchRatio = profile.one_rms.weighted_pullup && profile.one_rms.bench_press ?
              profile.one_rms.weighted_pullup / profile.one_rms.bench_press : 0
            const pullupBodyweightRatio = profile.one_rms.weighted_pullup && profile.user_summary.body_weight ?
              profile.one_rms.weighted_pullup / profile.user_summary.body_weight : 0
            const needsUpperBodyPulling = pullupBenchRatio < 0.4 || pullupBodyweightRatio < 0.33

            // Build text for Upper Body Pulling
            let upperBodyPullingText = ''
            if (needsUpperBodyPulling) {
              upperBodyPullingText = `Weighted pullup (${formatWeight(profile.one_rms.weighted_pullup)}) is ${Math.round(pullupBenchRatio * 100)}% of bench press and ${pullupBodyweightRatio.toFixed(2)}x bodyweight. Target: 40% of bench OR 0.33x bodyweight.`
            } else {
              upperBodyPullingText = `Weighted pullup is ${Math.round(pullupBenchRatio * 100)}% of bench press (target: 40%+) and ${pullupBodyweightRatio.toFixed(2)}x bodyweight (target: 0.33x+)`
            }

            // Build text for Upper Body Pressing
            let upperBodyPressingText = ''
            if (needsUpperBodyPressing) {
              if (benchBodyweightRatio < 0.9 && pushPressStrictRatio > 1.45) {
                upperBodyPressingText = `Bench press is ${benchBodyweightRatio.toFixed(1)}x bodyweight (target: 0.9x) and push press is ${Math.round(pushPressStrictRatio * 100)}% of strict press (target: <145%).`
              } else if (benchBodyweightRatio < 0.9) {
                upperBodyPressingText = `Bench press (${formatWeight(profile.one_rms.bench_press)}) is ${benchBodyweightRatio.toFixed(1)}x bodyweight. Target: 0.9x bodyweight.`
              } else {
                upperBodyPressingText = `Push press is ${Math.round(pushPressStrictRatio * 100)}% of strict press, indicating leg compensation. Target: <145%.`
              }
            } else {
              upperBodyPressingText = `Bench press is ${benchBodyweightRatio.toFixed(1)}x bodyweight (target: 0.9x+) and push press is ${Math.round(pushPressStrictRatio * 100)}% of strict press (target: <145%)`
            }

            // Build text for Upper Back
            const frontSquatRatio = profile.one_rms.front_squat && profile.one_rms.back_squat ?
              (profile.one_rms.front_squat / profile.one_rms.back_squat) : 0
            const upperBackText = needsUpperBack
              ? `Front squat (${formatWeight(profile.one_rms.front_squat)}) is ${Math.round(frontSquatRatio * 100)}% of back squat. Target: 85%+.`
              : `Front squat (${formatWeight(profile.one_rms.front_squat)}) is ${Math.round(frontSquatRatio * 100)}% of back squat (target: 85%+)`

            // Build text for Posterior Chain
            const deadliftBodyweightRatio = profile.one_rms.deadlift && profile.user_summary.body_weight ?
              (profile.one_rms.deadlift / profile.user_summary.body_weight) : 0
            const posteriorChainText = needsPosteriorChain
              ? `Deadlift (${formatWeight(profile.one_rms.deadlift)}) is ${deadliftBodyweightRatio.toFixed(1)}x bodyweight. Target: 2.0x bodyweight.`
              : `Deadlift (${formatWeight(profile.one_rms.deadlift)}) is ${deadliftBodyweightRatio.toFixed(1)}x bodyweight (target: 2.0x+)`

            // Create and sort accessory items (checkmarks first, then X's)
            const accessoryItems = [
              {
                hasDeficit: needsUpperBodyPulling,
                title: 'Upper Body Pulling:',
                description: upperBodyPullingText
              },
              {
                hasDeficit: needsUpperBodyPressing,
                title: 'Upper Body Pressing:',
                description: upperBodyPressingText
              },
              {
                hasDeficit: needsUpperBack,
                title: 'Upper Back:',
                description: upperBackText
              },
              {
                hasDeficit: needsPosteriorChain,
                title: 'Posterior Chain:',
                description: posteriorChainText
              }
            ].sort((a, b) => (a.hasDeficit ? 1 : 0) - (b.hasDeficit ? 1 : 0))

            return (
              <View style={styles.technicalCard}>
                <Text style={styles.technicalTitle}>
                  Accessory Needs
                </Text>
                <View style={styles.technicalItems}>
                  {accessoryItems.map((item, index) => (
                    <View key={index} style={[styles.technicalItem, item.hasDeficit && styles.technicalItemError]}>
                      <Text style={styles.technicalIcon}>{item.hasDeficit ? '❌' : '✅'}</Text>
                      <Text style={styles.technicalItemText}>
                        {item.hasDeficit ? (
                          <>
                            <Text style={{ color: '#FE5858', fontWeight: 'bold' }}>{item.title} </Text>
                            <Text style={{ color: '#282B34' }}>{item.description}</Text>
                          </>
                        ) : (
                          <>
                            <Text style={{ fontWeight: 'bold' }}>{item.title} </Text>
                            <Text>{item.description}</Text>
                          </>
                        )}
                      </Text>
                    </View>
                  ))}
                </View>
              </View>
            )
          })()}
        </View>

        {/* Conditioning Benchmarks */}
        <View style={styles.sectionCard}>
          <View style={styles.sectionHeader}>
            <Text style={styles.sectionTitle}>CONDITIONING</Text>
            <TouchableOpacity onPress={() => toggleCategory('conditioning-benchmarks')}>
              <Text style={styles.toggleText}>
                [{expandedCategories.includes('conditioning-benchmarks') ? '- Hide' : '+ View'}]
              </Text>
            </TouchableOpacity>
          </View>
          <View style={styles.sectionDivider} />
          <Text style={styles.sectionDescription}>Fundamental engine metrics</Text>
          
          {expandedCategories.includes('conditioning-benchmarks') && (
            <View>
              {/* Running */}
              <View style={styles.benchmarkSubsection}>
                <Text style={styles.benchmarkSubsectionTitle}>RUNNING</Text>
                {profile.benchmarks.mile_run && (
                  <View style={styles.benchmarkRow}>
                    <Text style={styles.benchmarkLabel}>Mile</Text>
                    {editingBenchmark === 'mile_run' ? (
                      <View style={styles.benchmarkEditingContainer}>
                        <TextInput
                          value={benchmarkValues['mile_run'] !== undefined ? benchmarkValues['mile_run'] : (profile.benchmarks.mile_run || '')}
                          onChangeText={(value) => setBenchmarkValues({...benchmarkValues, mile_run: value})}
                          onBlur={() => {
                            const value = benchmarkValues['mile_run'] || profile.benchmarks.mile_run || ''
                            saveBenchmark('mile_run', value)
                          }}
                          placeholder="MM:SS"
                          style={styles.benchmarkInput}
                          autoFocus
                          editable={!savingBenchmark}
                        />
                        {savingBenchmark && <Text style={styles.savingText}>Saving...</Text>}
                      </View>
                    ) : (
                      <TouchableOpacity onPress={() => {
                        setEditingBenchmark('mile_run')
                        setBenchmarkValues({...benchmarkValues, mile_run: profile.benchmarks.mile_run || ''})
                      }}>
                        <Text style={styles.benchmarkValue}>{profile.benchmarks.mile_run}</Text>
                      </TouchableOpacity>
                    )}
                  </View>
                )}
                {profile.benchmarks.five_k_run && (
                  <View style={styles.benchmarkRow}>
                    <Text style={styles.benchmarkLabel}>5K</Text>
                    {editingBenchmark === 'five_k_run' ? (
                      <View style={styles.benchmarkEditingContainer}>
                        <TextInput
                          value={benchmarkValues['five_k_run'] !== undefined ? benchmarkValues['five_k_run'] : (profile.benchmarks.five_k_run || '')}
                          onChangeText={(value) => setBenchmarkValues({...benchmarkValues, five_k_run: value})}
                          onBlur={() => {
                            const value = benchmarkValues['five_k_run'] || profile.benchmarks.five_k_run || ''
                            saveBenchmark('five_k_run', value)
                          }}
                          placeholder="MM:SS"
                          style={styles.benchmarkInput}
                          autoFocus
                          editable={!savingBenchmark}
                        />
                        {savingBenchmark && <Text style={styles.savingText}>Saving...</Text>}
                      </View>
                    ) : (
                      <TouchableOpacity onPress={() => {
                        setEditingBenchmark('five_k_run')
                        setBenchmarkValues({...benchmarkValues, five_k_run: profile.benchmarks.five_k_run || ''})
                      }}>
                        <Text style={styles.benchmarkValue}>{profile.benchmarks.five_k_run}</Text>
                      </TouchableOpacity>
                    )}
                  </View>
                )}
                {profile.benchmarks.ten_k_run && (
                  <View style={styles.benchmarkRow}>
                    <Text style={styles.benchmarkLabel}>10K</Text>
                    {editingBenchmark === 'ten_k_run' ? (
                      <View style={styles.benchmarkEditingContainer}>
                        <TextInput
                          value={benchmarkValues['ten_k_run'] !== undefined ? benchmarkValues['ten_k_run'] : (profile.benchmarks.ten_k_run || '')}
                          onChangeText={(value) => setBenchmarkValues({...benchmarkValues, ten_k_run: value})}
                          onBlur={() => {
                            const value = benchmarkValues['ten_k_run'] || profile.benchmarks.ten_k_run || ''
                            saveBenchmark('ten_k_run', value)
                          }}
                          placeholder="MM:SS"
                          style={styles.benchmarkInput}
                          autoFocus
                          editable={!savingBenchmark}
                        />
                        {savingBenchmark && <Text style={styles.savingText}>Saving...</Text>}
                      </View>
                    ) : (
                      <TouchableOpacity onPress={() => {
                        setEditingBenchmark('ten_k_run')
                        setBenchmarkValues({...benchmarkValues, ten_k_run: profile.benchmarks.ten_k_run || ''})
                      }}>
                        <Text style={styles.benchmarkValue}>{profile.benchmarks.ten_k_run}</Text>
                      </TouchableOpacity>
                    )}
                  </View>
                )}
              </View>

              {/* Rowing */}
              <View style={styles.benchmarkSubsection}>
                <Text style={styles.benchmarkSubsectionTitle}>ROWING</Text>
                {profile.benchmarks.one_k_row && (
                  <View style={styles.benchmarkRow}>
                    <Text style={styles.benchmarkLabel}>1K</Text>
                    {editingBenchmark === 'one_k_row' ? (
                      <View style={styles.benchmarkEditingContainer}>
                        <TextInput
                          value={benchmarkValues['one_k_row'] !== undefined ? benchmarkValues['one_k_row'] : (profile.benchmarks.one_k_row || '')}
                          onChangeText={(value) => setBenchmarkValues({...benchmarkValues, one_k_row: value})}
                          onBlur={() => {
                            const value = benchmarkValues['one_k_row'] || profile.benchmarks.one_k_row || ''
                            saveBenchmark('one_k_row', value)
                          }}
                          placeholder="MM:SS"
                          style={styles.benchmarkInput}
                          autoFocus
                          editable={!savingBenchmark}
                        />
                        {savingBenchmark && <Text style={styles.savingText}>Saving...</Text>}
                      </View>
                    ) : (
                      <TouchableOpacity onPress={() => {
                        setEditingBenchmark('one_k_row')
                        setBenchmarkValues({...benchmarkValues, one_k_row: profile.benchmarks.one_k_row || ''})
                      }}>
                        <Text style={styles.benchmarkValue}>{profile.benchmarks.one_k_row}</Text>
                      </TouchableOpacity>
                    )}
                  </View>
                )}
                {profile.benchmarks.two_k_row && (
                  <View style={styles.benchmarkRow}>
                    <Text style={styles.benchmarkLabel}>2K</Text>
                    {editingBenchmark === 'two_k_row' ? (
                      <View style={styles.benchmarkEditingContainer}>
                        <TextInput
                          value={benchmarkValues['two_k_row'] !== undefined ? benchmarkValues['two_k_row'] : (profile.benchmarks.two_k_row || '')}
                          onChangeText={(value) => setBenchmarkValues({...benchmarkValues, two_k_row: value})}
                          onBlur={() => {
                            const value = benchmarkValues['two_k_row'] || profile.benchmarks.two_k_row || ''
                            saveBenchmark('two_k_row', value)
                          }}
                          placeholder="MM:SS"
                          style={styles.benchmarkInput}
                          autoFocus
                          editable={!savingBenchmark}
                        />
                        {savingBenchmark && <Text style={styles.savingText}>Saving...</Text>}
                      </View>
                    ) : (
                      <TouchableOpacity onPress={() => {
                        setEditingBenchmark('two_k_row')
                        setBenchmarkValues({...benchmarkValues, two_k_row: profile.benchmarks.two_k_row || ''})
                      }}>
                        <Text style={styles.benchmarkValue}>{profile.benchmarks.two_k_row}</Text>
                      </TouchableOpacity>
                    )}
                  </View>
                )}
                {profile.benchmarks.five_k_row && (
                  <View style={styles.benchmarkRow}>
                    <Text style={styles.benchmarkLabel}>5K</Text>
                    {editingBenchmark === 'five_k_row' ? (
                      <View style={styles.benchmarkEditingContainer}>
                        <TextInput
                          value={benchmarkValues['five_k_row'] !== undefined ? benchmarkValues['five_k_row'] : (profile.benchmarks.five_k_row || '')}
                          onChangeText={(value) => setBenchmarkValues({...benchmarkValues, five_k_row: value})}
                          onBlur={() => {
                            const value = benchmarkValues['five_k_row'] || profile.benchmarks.five_k_row || ''
                            saveBenchmark('five_k_row', value)
                          }}
                          placeholder="MM:SS"
                          style={styles.benchmarkInput}
                          autoFocus
                          editable={!savingBenchmark}
                        />
                        {savingBenchmark && <Text style={styles.savingText}>Saving...</Text>}
                      </View>
                    ) : (
                      <TouchableOpacity onPress={() => {
                        setEditingBenchmark('five_k_row')
                        setBenchmarkValues({...benchmarkValues, five_k_row: profile.benchmarks.five_k_row || ''})
                      }}>
                        <Text style={styles.benchmarkValue}>{profile.benchmarks.five_k_row}</Text>
                      </TouchableOpacity>
                    )}
                  </View>
                )}
              </View>

              {/* Bike */}
              {profile.benchmarks.air_bike_10_min && (
                <View>
                  <Text style={styles.benchmarkSubsectionTitle}>BIKE</Text>
                  <View style={styles.benchmarkRow}>
                    <Text style={styles.benchmarkLabel}>10-Minute Air Bike</Text>
                    {editingBenchmark === 'air_bike_10_min' ? (
                      <View style={styles.benchmarkEditingContainer}>
                        <TextInput
                          value={benchmarkValues['air_bike_10_min'] !== undefined ? benchmarkValues['air_bike_10_min'] : (profile.benchmarks.air_bike_10_min || '')}
                          onChangeText={(value) => setBenchmarkValues({...benchmarkValues, air_bike_10_min: value})}
                          onBlur={() => {
                            const value = benchmarkValues['air_bike_10_min'] || profile.benchmarks.air_bike_10_min || ''
                            saveBenchmark('air_bike_10_min', value)
                          }}
                          keyboardType="numeric"
                          placeholder="185"
                          style={styles.benchmarkInput}
                          autoFocus
                          editable={!savingBenchmark}
                        />
                        <Text style={styles.unitText}>cal</Text>
                        {savingBenchmark && <Text style={styles.savingText}>Saving...</Text>}
                      </View>
                    ) : (
                      <TouchableOpacity onPress={() => {
                        setEditingBenchmark('air_bike_10_min')
                        setBenchmarkValues({...benchmarkValues, air_bike_10_min: profile.benchmarks.air_bike_10_min || ''})
                      }}>
                        <Text style={styles.benchmarkValue}>{profile.benchmarks.air_bike_10_min} cal</Text>
                      </TouchableOpacity>
                    )}
                  </View>
                </View>
              )}
            </View>
          )}
        </View>

        {/* Skills Assessment */}
        <View style={styles.sectionCard}>
          <View style={styles.sectionHeader}>
            <Text style={styles.sectionTitle}>SKILLS ASSESSMENT</Text>
            <TouchableOpacity onPress={() => toggleCategory('skills')}>
              <Text style={styles.toggleText}>
                [{expandedCategories.includes('skills') ? '- Hide' : '+ View'}]
              </Text>
            </TouchableOpacity>
          </View>
          <View style={styles.sectionDivider} />
          <Text style={styles.sectionDescription}>
            {profile.skills_assessment.advanced_count} advanced • {profile.skills_assessment.total_skills_assessed} total assessed
          </Text>
          
          {expandedCategories.includes('skills') && (
            <View>
              {skillCategories.map((category) => (
                <View key={category.name} style={styles.skillCategoryCard}>
                  <View style={styles.skillCategoryHeader}>
                    <Text style={styles.skillCategoryTitle}>{category.name}</Text>
                    <Text style={styles.skillCategoryStats}>{getCategoryStats(category.skills)}</Text>
                  </View>
                  {category.skills.map((skill) => {
                    const level = getSkillLevel(skill)
                    return (
                      <View key={skill} style={styles.skillRow}>
                        <Text style={styles.skillName}>{getSkillDisplayName(skill)}</Text>
                        {renderSkillLevelIndicator(level)}
                      </View>
                    )
                  })}
                </View>
              ))}
            </View>
          )}
        </View>

        {/* Frequent Foods */}
        <View style={styles.sectionCard}>
          <View style={styles.sectionHeader}>
            <Text style={styles.sectionTitle}>FREQUENT FOODS</Text>
            <TouchableOpacity onPress={() => setShowFrequentFoods(true)}>
              <Text style={styles.toggleText}>[+ View]</Text>
            </TouchableOpacity>
          </View>
          <View style={styles.sectionDivider} />
          <Text style={styles.sectionDescription}>
            Manage your go-to meals, restaurants, and foods for quick logging ({frequentFoodsCount} saved)
          </Text>
        </View>

        {/* Support Chat Section */}
        {userId && (
          <SupportChatCard userId={userId} />
        )}

        {/* Sign Out Section */}
        <View style={styles.sectionCard}>
          <TouchableOpacity
            style={styles.signOutButton}
            onPress={handleSignOut}
          >
            <Text style={styles.signOutButtonText}>Sign Out</Text>
          </TouchableOpacity>
        </View>
      </ScrollView>

    </View>
  )
}

const styles = StyleSheet.create({
  container: {
    flex: 1,
    backgroundColor: '#F8FBFE',
  },
  loadingContainer: {
    flex: 1,
    backgroundColor: '#F8FBFE',
    alignItems: 'center',
    justifyContent: 'center',
  },
  loadingText: {
    color: '#282B34',
    marginTop: 16,
    fontSize: 16,
  },
  errorContainer: {
    flex: 1,
    backgroundColor: '#F8FBFE',
    alignItems: 'center',
    justifyContent: 'center',
    paddingHorizontal: 24,
  },
  errorText: {
    color: '#DC2626',
    textAlign: 'center',
    marginBottom: 16,
    fontSize: 16,
  },
  noProfileText: {
    color: '#92400E',
    textAlign: 'center',
    marginBottom: 16,
    fontSize: 16,
  },
  errorButton: {
    paddingHorizontal: 16,
    paddingVertical: 8,
    backgroundColor: '#FE5858',
    borderRadius: 8,
  },
  errorButtonText: {
    color: '#FFFFFF',
    fontSize: 16,
  },
  header: {
    backgroundColor: '#FFFFFF',
    borderBottomWidth: 1,
    borderBottomColor: '#E5E7EB',
    paddingHorizontal: 16,
    paddingTop: 48,
    paddingBottom: 16,
    shadowColor: '#000',
    shadowOffset: { width: 0, height: 1 },
    shadowOpacity: 0.05,
    shadowRadius: 2,
    elevation: 1,
  },
  headerContent: {
    flexDirection: 'row',
    alignItems: 'center',
    justifyContent: 'space-between',
    marginBottom: 12,
  },
  headerLeft: {
    flex: 1,
  },
  headerTitle: {
    fontSize: 24,
    fontWeight: '700',
    color: '#282B34',
    marginBottom: 4,
  },
  headerSubtitle: {
    fontSize: 16,
    color: '#282B34',
    fontWeight: '600',
  },
  bmiBmrContainer: {
    flexDirection: 'row',
    flexWrap: 'wrap',
    marginTop: 8,
    gap: 16,
  },
  bmiBmrText: {
    fontSize: 14,
    fontWeight: '500',
    color: '#374151',
  },
  bmiBmrLabel: {
    fontWeight: '700',
  },
  scrollView: {
    flex: 1,
  },
  scrollContent: {
    paddingHorizontal: 24,
    paddingTop: 24,
    paddingBottom: 100,
  },
  sectionCard: {
    backgroundColor: '#FFFFFF',
    borderRadius: 8,
    padding: 24,
    marginBottom: 24,
    borderWidth: 1,
    borderColor: '#DAE2EA',
  },
  sectionHeader: {
    flexDirection: 'row',
    alignItems: 'center',
    justifyContent: 'space-between',
    marginBottom: 16,
  },
  sectionTitle: {
    fontSize: 20,
    fontWeight: '700',
    color: '#282B34',
  },
  toggleText: {
    color: '#FE5858',
    fontSize: 14,
    fontWeight: '500',
  },
  sectionDivider: {
    width: '100%',
    height: 2,
    backgroundColor: '#FE5858',
    marginBottom: 16,
  },
  sectionDescription: {
    fontSize: 14,
    color: '#4B5563',
    marginBottom: 16,
  },
  ratioSubsection: {
    marginBottom: 16,
  },
  ratioSubsectionTitle: {
    fontWeight: '600',
    color: '#282B34',
    marginBottom: 12,
    fontSize: 16,
  },
  ratioRow: {
    flexDirection: 'row',
    justifyContent: 'space-between',
    alignItems: 'center',
    paddingVertical: 8,
  },
  ratioLabel: {
    color: '#374151',
    fontSize: 16,
  },
  ratioValueContainer: {
    flexDirection: 'row',
    alignItems: 'center',
    gap: 8,
  },
  ratioIndicator: {
    width: 12,
    height: 12,
    borderRadius: 6,
  },
  ratioValue: {
    fontWeight: '500',
    color: '#282B34',
    fontSize: 16,
  },
  ratioStatus: {
    color: '#DC2626',
    fontSize: 14,
    fontWeight: '500',
  },
  technicalCard: {
    marginBottom: 16,
    borderWidth: 1,
    borderColor: '#DAE2EA',
    borderRadius: 8,
    padding: 16,
  },
  technicalTitle: {
    fontWeight: '500',
    color: '#282B34',
    marginBottom: 8,
    fontSize: 16,
  },
  technicalSubtitle: {
    fontSize: 14,
    color: '#4B5563',
    marginBottom: 12,
  },
  technicalItems: {
    gap: 8,
  },
  technicalItem: {
    flexDirection: 'row',
    alignItems: 'center',
  },
  technicalItemError: {
    // Error state styling handled by text color
  },
  technicalIcon: {
    marginRight: 8,
    fontSize: 16,
  },
  technicalItemText: {
    fontSize: 14,
    color: '#282B34', // Dark gray for checkmark items
    flex: 1,
  },
  technicalItemTextError: {
    color: '#FE5858', // Coral/red for deficit items
  },
  accessoryContainer: {
    gap: 12,
  },
  accessoryCard: {
    padding: 12,
    borderRadius: 8,
    borderWidth: 1,
  },
  accessoryCardNeeds: {
    backgroundColor: '#FEF2F2',
    borderColor: '#FCA5A5',
  },
  accessoryCardGood: {
    backgroundColor: '#F0FDF4',
    borderColor: '#86EFAC',
  },
  accessoryCardContent: {
    flexDirection: 'row',
    alignItems: 'flex-start',
  },
  accessoryIndicator: {
    width: 12,
    height: 12,
    borderRadius: 6,
    marginTop: 4,
    marginRight: 12,
  },
  accessoryTextContainer: {
    flex: 1,
  },
  accessoryTitle: {
    fontWeight: '500',
    color: '#282B34',
    marginBottom: 4,
    fontSize: 16,
  },
  accessoryText: {
    fontSize: 14,
    color: '#4B5563',
  },
  benchmarkSubsection: {
    marginBottom: 16,
  },
  benchmarkSubsectionTitle: {
    fontWeight: '600',
    color: '#282B34',
    marginBottom: 8,
    fontSize: 16,
  },
  benchmarkRow: {
    flexDirection: 'row',
    justifyContent: 'space-between',
    alignItems: 'center',
    paddingVertical: 8,
  },
  benchmarkLabel: {
    color: '#374151',
    fontSize: 16,
  },
  benchmarkEditingContainer: {
    flexDirection: 'row',
    alignItems: 'center',
    gap: 8,
  },
  benchmarkInput: {
    width: 96,
    paddingHorizontal: 12,
    paddingVertical: 8,
    borderWidth: 2,
    borderColor: '#FE5858',
    borderRadius: 8,
    fontSize: 16,
    fontWeight: '600',
    color: '#282B34',
  },
  benchmarkValue: {
    fontWeight: '500',
    color: '#282B34',
    fontSize: 16,
  },
  skillCategoryCard: {
    marginBottom: 16,
    borderWidth: 1,
    borderColor: '#DAE2EA',
    borderRadius: 8,
    padding: 16,
  },
  skillCategoryHeader: {
    flexDirection: 'row',
    justifyContent: 'space-between',
    alignItems: 'center',
    marginBottom: 8,
  },
  skillCategoryTitle: {
    fontWeight: '600',
    color: '#282B34',
    fontSize: 16,
  },
  skillCategoryStats: {
    fontSize: 14,
    color: '#4B5563',
  },
  skillRow: {
    flexDirection: 'row',
    justifyContent: 'space-between',
    paddingVertical: 4,
  },
  skillName: {
    color: '#374151',
    fontSize: 14,
  },
  skillLevel: {
    fontSize: 14,
    fontWeight: '500',
  },
  skillLevelAdvanced: {
    color: '#FE5858',
  },
  skillLevelIntermediate: {
    color: '#DAE2EA',
  },
  skillLevelBeginner: {
    color: '#4B5563',
  },
  skillLevelNone: {
    color: '#9CA3AF',
  },
  savingText: {
    fontSize: 14,
    color: '#6B7280',
  },
  unitText: {
    fontSize: 14,
    color: '#4B5563',
  },
  // 1RM Lifts Section Styles
  oneRMLiftsContainer: {
    paddingTop: 16,
  },
  oneRMLiftGroup: {
    marginBottom: 24,
  },
  oneRMLiftGroupTitle: {
    fontSize: 18,
    fontWeight: '600',
    color: '#282B34',
    marginBottom: 12,
  },
  oneRMLiftGrid: {
    flexDirection: 'row',
    flexWrap: 'wrap',
    justifyContent: 'space-between',
  },
  oneRMLiftItem: {
    width: '48%',
    marginBottom: 12,
    paddingHorizontal: 8,
  },
  oneRMLiftLabel: {
    fontSize: 14,
    color: '#4B5563',
    marginBottom: 4,
  },
  oneRMLiftValue: {
    fontSize: 16,
    fontWeight: '500',
    color: '#282B34',
  },
  // Meal Templates Section
  loadingSection: {
    paddingVertical: 20,
    alignItems: 'center',
  },
  emptySection: {
    paddingVertical: 20,
  },
  emptyText: {
    fontSize: 14,
    color: '#6B7280',
    textAlign: 'center',
    marginBottom: 16,
  },
  templateRow: {
    flexDirection: 'row',
    alignItems: 'center',
    justifyContent: 'space-between',
    paddingVertical: 12,
    borderBottomWidth: 1,
    borderBottomColor: '#F3F4F6',
  },
  templateRowInfo: {
    flex: 1,
  },
  templateRowName: {
    fontSize: 16,
    fontWeight: '600',
    color: '#282B34',
    marginBottom: 4,
  },
  templateRowDetails: {
    fontSize: 14,
    color: '#6B7280',
    marginBottom: 2,
  },
  templateRowUsage: {
    fontSize: 12,
    color: '#9CA3AF',
  },
  deleteTemplateButton: {
    paddingHorizontal: 12,
    paddingVertical: 6,
  },
  deleteTemplateText: {
    fontSize: 14,
    color: '#EF4444',
    fontWeight: '600',
  },
  setupButton: {
    backgroundColor: '#F3F4F6',
    borderRadius: 8,
    paddingVertical: 12,
    alignItems: 'center',
    marginTop: 16,
    borderWidth: 1,
    borderColor: '#E5E7EB',
  },
  setupButtonText: {
    fontSize: 14,
    color: '#282B34',
    fontWeight: '600',
  },
  intakeBanner: {
    marginBottom: 16,
    padding: 16,
    backgroundColor: '#FEF3C7',
    borderColor: '#FCD34D',
    borderWidth: 2,
  },
  intakeBannerTitle: {
    fontSize: 18,
    fontWeight: '700',
    color: '#92400E',
    marginBottom: 8,
  },
  intakeBannerText: {
    fontSize: 14,
    color: '#78350F',
    marginBottom: 12,
    lineHeight: 20,
  },
  intakeBannerButton: {
    alignSelf: 'flex-start',
  },
  signOutButton: {
    backgroundColor: '#FE5858',
    borderRadius: 8,
    paddingVertical: 16,
    alignItems: 'center',
    justifyContent: 'center',
  },
  signOutButtonText: {
    color: '#FFFFFF',
    fontSize: 16,
    fontWeight: '600',
  },
  subscriptionRow: {
    flexDirection: 'row',
    alignItems: 'center',
    paddingVertical: 12,
  },
  subscriptionText: {
    fontSize: 16,
    fontWeight: '600',
    color: '#282B34',
  },
  subscriptionSubtext: {
    fontSize: 14,
    color: '#6B7280',
    marginTop: 2,
  },
  frequentFoodsSection: {
    width: '100%',
  },
  frequentFoodsHeader: {
    flexDirection: 'row',
    alignItems: 'center',
    justifyContent: 'space-between',
    marginBottom: 16,
  },
  frequentFoodsTitleRow: {
    flexDirection: 'row',
    alignItems: 'center',
  },
  frequentFoodsViewButton: {
    flexDirection: 'row',
    alignItems: 'center',
    gap: 4,
  },
  viewButtonText: {
    fontSize: 16,
    fontWeight: '600',
    color: '#FE5858',
  },
})<|MERGE_RESOLUTION|>--- conflicted
+++ resolved
@@ -16,13 +16,10 @@
 import { Card } from '@/components/ui/Card'
 import { Button } from '@/components/ui/Button'
 import { SectionHeader } from '@/components/ui/SectionHeader'
-<<<<<<< HEAD
 import { getMealTemplates, deleteMealTemplate, MealTemplate } from '@/lib/api/mealTemplates'
 import { SupportChatCard } from '@/components/chat/SupportChatCard'
-=======
 import FrequentFoodsScreen from '@/components/nutrition/FrequentFoodsScreen'
 import { Ionicons } from '@expo/vector-icons'
->>>>>>> 5fb1eb1a
 
 interface ProfileData {
   user_summary: {
@@ -436,15 +433,9 @@
   const [editingLift, setEditingLift] = useState<string | null>(null)
   const [liftValues, setLiftValues] = useState<{[key: string]: string}>({})
   const [savingLift, setSavingLift] = useState(false)
-<<<<<<< HEAD
   const [mealTemplates, setMealTemplates] = useState<MealTemplate[]>([])
   const [templatesLoading, setTemplatesLoading] = useState(false)
   const [userId, setUserId] = useState<number | null>(null)
-
-  useEffect(() => {
-    loadProfile()
-  }, [])
-=======
   const [showFrequentFoods, setShowFrequentFoods] = useState(false)
   const [frequentFoodsCount, setFrequentFoodsCount] = useState(0)
 
@@ -454,7 +445,6 @@
       loadProfile()
     }, [])
   )
->>>>>>> 5fb1eb1a
 
   useEffect(() => {
     if (profile) {
@@ -512,21 +502,14 @@
         .eq('auth_id', user.id)
         .single()
 
-<<<<<<< HEAD
-      if (userData) {
-        setHeight(userData.height)
-        setAge(userData.age)
-        setIntakeStatus(userData.intake_status)
-        setUserId(userData.id)
-=======
       if (!userData) {
         setError('User data not found')
         setLoading(false)
         return
->>>>>>> 5fb1eb1a
       }
 
-      const userId = (userData as any).id
+      const userIdValue = (userData as any).id
+      setUserId(userIdValue)
       setHeight((userData as any).height)
       setAge((userData as any).age)
       setIntakeStatus((userData as any).intake_status)
@@ -535,7 +518,7 @@
       const { data: profileData } = await supabase
         .from('user_profiles')
         .select('*')
-        .eq('user_id', userId)
+        .eq('user_id', userIdValue)
         .order('generated_at', { ascending: false })
         .limit(1)
         .single()
@@ -550,7 +533,7 @@
       const { data: oneRMsData } = await supabase
         .from('user_one_rms')
         .select('one_rm_index, exercise_name, one_rm')
-        .eq('user_id', userId)
+        .eq('user_id', userIdValue)
 
       // Map 1RMs to profile structure
       const oneRMsMap: any = {}
@@ -595,7 +578,7 @@
       const { data: skillsData } = await supabase
         .from('user_skills')
         .select('skill_name, skill_level')
-        .eq('user_id', userId)
+        .eq('user_id', userIdValue)
 
       if (skillsData) {
         const skillsMap: {[key: string]: string} = {}
