'use client'

import { useEffect, useState } from 'react'
import { createClient } from '@/lib/supabase/client'
import Link from 'next/link'

interface UserSettings {
  name: string
  email: string
  body_weight: number | null
  units: string
  gender: string
  conditioning_benchmarks: any
}

interface OneRM {
  exercise_name: string
  one_rm: number
}

interface UserSkill {
  skill_name: string
  skill_level: string
}

export default function SettingsPage() {
  const [loading, setLoading] = useState(true)
  const [saving, setSaving] = useState(false)
  const [settings, setSettings] = useState<UserSettings>({
    name: '',
    email: '',
    body_weight: null,
    units: 'Imperial (lbs)',
    gender: '',
    conditioning_benchmarks: {}
  })
  const [oneRMs, setOneRMs] = useState<OneRM[]>([])
  const [equipment, setEquipment] = useState<string[]>([])
  const [skills, setSkills] = useState<string[]>([])
  const [userId, setUserId] = useState<number | null>(null)
  const [message, setMessage] = useState('')
  const [error, setError] = useState<string | null>(null)

  const oneRMExercises = [
    'Snatch', 'Power Snatch', 'Clean and Jerk', 'Power Clean',
    'Clean (clean only)', 'Jerk (from rack or blocks, max Split or Power Jerk)',
    'Back Squat', 'Front Squat', 'Overhead Squat', 'Deadlift',
    'Bench Press', 'Push Press', 'Strict Press', 'Weighted Pullup (do not include body weight)'
  ]

  const availableEquipment = [
    'Barbell', 'Dumbbells', 'Kettlebells', 'Pull-up Bar', 'Rings',
    'Rowing Machine', 'Bike', 'Assault Bike', 'Box/Platform',
    'Medicine Ball', 'Wall Ball', 'Jump Rope', 'Resistance Bands',
    'TRX/Suspension Trainer', 'Parallette Bars', 'GHD Machine',
    'Plyo Box', 'Slam Ball', 'Battle Ropes', 'Sled', 'Tire',
    'Atlas Stone/Heavy Object', 'Sandbag', 'Farmers Walk Handles',
    'Yoke/Safety Squat Bar', 'Log Bar', 'Axle Bar'
  ]

  const skillCategories = [
    {
      name: 'Basic CrossFit skills',
      skills: ['Double Unders', 'Wall Balls']
    },
    {
      name: 'Upper Body Pulling',
      skills: [
        'Toes to Bar',
        'Pull-ups (kipping or butterfly)',
        'Chest to Bar Pull-ups',
        'Strict Pull-ups'
      ]
    },
    {
      name: 'Upper Body Pressing',
      skills: [
        'Push-ups',
        'Ring Dips',
        'Strict Ring Dips',
        'Strict Handstand Push-ups',
        'Wall Facing Handstand Push-ups',
        'Deficit Handstand Push-ups (4")'
      ]
    },
    {
      name: 'Additional Common Skills',
      skills: ['Alternating Pistols', 'GHD Sit-ups', 'Wall Walks']
    },
    {
      name: 'Advanced Upper Body Pulling',
      skills: ['Ring Muscle Ups', 'Bar Muscle Ups', 'Rope Climbs']
    },
    {
      name: 'Holds',
      skills: ['Wall Facing Handstand Hold', 'Freestanding Handstand Hold']
    },
    {
      name: 'Advanced Gymnastics',
      skills: [
        'Legless Rope Climbs',
        'Pegboard Ascent',
        'Handstand Walk (10m or 25\')',
        'Seated Legless Rope Climbs',
        'Strict Ring Muscle Ups',
        'Handstand Walk Obstacle Crossings'
      ]
    }
  ]

  const skillLevels = [
    'Unable to perform',
    'Beginner (1-5)',
    'Intermediate (6-10)',
    'Advanced (11-15)',
    'Expert (More than 15)'
  ]

  const conditioningBenchmarks = [
    { name: 'Fran', description: '21-15-9 Thrusters (95/65) and Pull-ups' },
    { name: 'Grace', description: '30 Clean and Jerks for time (135/95)' },
    { name: 'Helen', description: '3 rounds: 400m run, 21 KB swings (53/35), 12 pull-ups' },
    { name: 'Cindy', description: '20min AMRAP: 5 pull-ups, 10 push-ups, 15 air squats' },
    { name: 'Annie', description: '50-40-30-20-10 Double-unders and Sit-ups' }
  ]

  useEffect(() => {
    loadUserSettings()
  }, [])

  const loadUserSettings = async () => {
    try {
      const supabase = createClient()
      
      // Get current user
      const { data: { user } } = await supabase.auth.getUser()
      if (!user) {
        setError('Not authenticated')
        setLoading(false)
        return
      }

      // Get user data
      const { data: userData, error: userError } = await supabase
        .from('users')
        .select('id, name, email, body_weight, units, gender, conditioning_benchmarks')
        .eq('auth_id', user.id)
        .single()

      if (userError || !userData) {
        setError('User not found')
        setLoading(false)
        return
      }

      setUserId(userData.id)
      setSettings({
        name: userData.name || '',
        email: userData.email || '',
        body_weight: userData.body_weight,
        units: userData.units || 'Imperial (lbs)',
        gender: userData.gender || '',
        conditioning_benchmarks: userData.conditioning_benchmarks || {}
      })

      // Load 1RMs
      const { data: oneRMData, error: oneRMError } = await supabase
        .from('user_one_rms')
        .select('exercise_name, one_rm')
        .eq('user_id', userData.id)

      if (oneRMError) throw oneRMError

      const oneRMMap = new Map(oneRMData?.map(rm => [rm.exercise_name, rm.one_rm]) || [])
      const allOneRMs = oneRMExercises.map(exercise => ({
        exercise_name: exercise,
        one_rm: oneRMMap.get(exercise) || 0
      }))
      setOneRMs(allOneRMs)

      // Load equipment
      const { data: equipmentData, error: equipmentError } = await supabase
        .from('user_equipment')
        .select('equipment_name')
        .eq('user_id', userData.id)

      if (equipmentError) throw equipmentError
      setEquipment(equipmentData?.map(eq => eq.equipment_name) || [])

      // Load skills
      const { data: skillsData, error: skillsError } = await supabase
        .from('user_skills')
        .select('skill_name, skill_level')
        .eq('user_id', userData.id)
        .order('skill_index')

      if (skillsError) throw skillsError

      // Create skills array matching the order of skill categories
<<<<<<< HEAD
      const allSkills = []
=======
      const allSkills: string[] = []
>>>>>>> 9a3d1d32
      skillCategories.forEach(category => {
        category.skills.forEach(skillName => {
          const userSkill = skillsData?.find(s => s.skill_name === skillName)
          allSkills.push(userSkill?.skill_level || 'Unable to perform')
        })
      })
      setSkills(allSkills)

      setLoading(false)
    } catch (err) {
      console.error('Error loading settings:', err)
      setError('Failed to load settings')
      setLoading(false)
    }
  }

  const handleSettingsChange = (field: keyof UserSettings, value: any) => {
    setSettings(prev => ({ ...prev, [field]: value }))
  }

  const handleOneRMChange = (exerciseName: string, value: string) => {
    setOneRMs(prev => 
      prev.map(rm => 
        rm.exercise_name === exerciseName 
          ? { ...rm, one_rm: parseFloat(value) || 0 }
          : rm
      )
    )
  }

  const handleEquipmentChange = (equipmentName: string, checked: boolean) => {
    if (checked) {
      setEquipment(prev => [...prev, equipmentName])
    } else {
      setEquipment(prev => prev.filter(eq => eq !== equipmentName))
    }
  }

  const handleSkillChange = (index: number, value: string) => {
    setSkills(prev => {
      const newSkills = [...prev]
      newSkills[index] = value
      return newSkills
    })
  }

  const handleBenchmarkChange = (benchmarkName: string, value: string) => {
    setSettings(prev => ({
      ...prev,
      conditioning_benchmarks: {
        ...prev.conditioning_benchmarks,
        [benchmarkName]: value
      }
    }))
  }

  const saveSettings = async () => {
    setSaving(true)
    setMessage('')

    try {
      const supabase = createClient()
      
      // Update user settings
      const { error: updateError } = await supabase
        .from('users')
        .update({
          name: settings.name,
          body_weight: settings.body_weight,
          units: settings.units,
          gender: settings.gender,
          conditioning_benchmarks: settings.conditioning_benchmarks,
          updated_at: new Date().toISOString()
        })
        .eq('id', userId)

      if (updateError) throw updateError

      // Update equipment
      await supabase.from('user_equipment').delete().eq('user_id', userId)
      if (equipment.length > 0) {
<<<<<<< HEAD
        const equipmentRecords = equipment.map(equipmentName => ({
=======
        const equipmentRecords: any[] = equipment.map(equipmentName => ({
>>>>>>> 9a3d1d32
          user_id: userId,
          equipment_name: equipmentName
        }))
        const { error: equipmentError } = await supabase
          .from('user_equipment')
          .insert(equipmentRecords)
        if (equipmentError) throw equipmentError
      }

      // Update skills
      await supabase.from('user_skills').delete().eq('user_id', userId)
      let skillIndex = 0
<<<<<<< HEAD
      const skillRecords = []
=======
      const skillRecords: any[] = []
>>>>>>> 9a3d1d32
      
      skillCategories.forEach(category => {
        category.skills.forEach(skillName => {
          const skillLevel = skills[skillIndex]
          if (skillLevel && skillLevel !== 'Unable to perform') {
            skillRecords.push({
              user_id: userId,
              skill_index: skillIndex,
              skill_name: skillName,
              skill_level: skillLevel
            })
          }
          skillIndex++
        })
      })

      if (skillRecords.length > 0) {
        const { error: skillsError } = await supabase
          .from('user_skills')
          .insert(skillRecords)
        if (skillsError) throw skillsError
      }

      // Update 1RMs
      const validOneRMs = oneRMs.filter(rm => rm.one_rm > 0)
      for (const rm of validOneRMs) {
        const { error: rmError } = await supabase
          .from('user_one_rms')
          .upsert({
            user_id: userId,
            one_rm_index: oneRMExercises.indexOf(rm.exercise_name),
            exercise_name: rm.exercise_name,
            one_rm: rm.one_rm,
            recorded_at: new Date().toISOString()
          }, {
            onConflict: 'user_id,one_rm_index'
          })
        if (rmError) throw rmError
      }

      setMessage('Settings saved successfully!')
      setSaving(false)
      setTimeout(() => setMessage(''), 3000)
    } catch (err) {
      console.error('Error saving settings:', err)
      setMessage('Failed to save settings')
      setSaving(false)
    }
  }

  if (loading) {
    return (
      <div className="min-h-screen bg-gray-50 flex items-center justify-center">
        <div className="text-center">
          <div className="animate-spin rounded-full h-12 w-12 border-b-2 border-blue-600 mx-auto"></div>
          <p className="mt-4 text-gray-600">Loading settings...</p>
        </div>
      </div>
    )
  }

  if (error) {
    return (
      <div className="min-h-screen bg-gray-50 flex items-center justify-center">
        <div className="text-center">
          <p className="text-red-600">{error}</p>
          <Link href="/dashboard" className="mt-4 text-blue-600 hover:text-blue-700">
            Back to Dashboard
          </Link>
        </div>
      </div>
    )
  }

  return (
    <div className="min-h-screen bg-gray-50 py-8">
      <div className="max-w-4xl mx-auto px-4">
        {/* Header */}
        <div className="bg-white rounded-lg shadow-lg p-6 mb-6">
          <div className="flex items-center justify-between">
            <div>
              <h1 className="text-3xl font-bold text-gray-900 mb-2">
                Training Settings
              </h1>
              <p className="text-gray-600">
                Update your profile and training data to improve program generation
              </p>
            </div>
            <Link
              href="/dashboard"
              className="text-blue-600 hover:text-blue-700"
            >
              ← Back to Dashboard
            </Link>
          </div>
        </div>

        {/* Success/Error Message */}
        {message && (
          <div className={`mb-6 p-4 rounded-lg ${
            message.includes('success') 
              ? 'bg-green-50 text-green-800 border border-green-200'
              : 'bg-red-50 text-red-800 border border-red-200'
          }`}>
            {message}
          </div>
        )}

        {/* Basic Settings */}
        <div className="bg-white rounded-lg shadow p-6 mb-6">
          <h2 className="text-xl font-bold text-gray-900 mb-4">Basic Information</h2>
          <div className="grid grid-cols-1 md:grid-cols-2 gap-6">
            <div>
              <label className="block text-sm font-medium text-gray-700 mb-2">
                Name
              </label>
              <input
                type="text"
                value={settings.name}
                onChange={(e) => handleSettingsChange('name', e.target.value)}
                className="w-full px-3 py-2 border border-gray-300 rounded-md focus:outline-none focus:ring-2 focus:ring-blue-500"
              />
            </div>
            
            <div>
              <label className="block text-sm font-medium text-gray-700 mb-2">
                Email
              </label>
              <input
                type="email"
                value={settings.email}
                disabled
                className="w-full px-3 py-2 border border-gray-300 rounded-md bg-gray-100 cursor-not-allowed"
              />
            </div>

            <div>
              <label className="block text-sm font-medium text-gray-700 mb-2">
                Body Weight
              </label>
              <input
                type="number"
                step="0.1"
                value={settings.body_weight || ''}
                onChange={(e) => handleSettingsChange('body_weight', parseFloat(e.target.value))}
                className="w-full px-3 py-2 border border-gray-300 rounded-md focus:outline-none focus:ring-2 focus:ring-blue-500"
                placeholder={settings.units === 'Metric (kg)' ? 'e.g., 70.5' : 'e.g., 155.5'}
              />
            </div>

            <div>
              <label className="block text-sm font-medium text-gray-700 mb-2">
                Units
              </label>
              <select
                value={settings.units}
                onChange={(e) => handleSettingsChange('units', e.target.value)}
                className="w-full px-3 py-2 border border-gray-300 rounded-md focus:outline-none focus:ring-2 focus:ring-blue-500"
              >
                <option value="Imperial (lbs)">Imperial (lbs)</option>
                <option value="Metric (kg)">Metric (kg)</option>
              </select>
            </div>

            <div>
              <label className="block text-sm font-medium text-gray-700 mb-2">
                Gender
              </label>
              <select
                value={settings.gender}
                onChange={(e) => handleSettingsChange('gender', e.target.value)}
                className="w-full px-3 py-2 border border-gray-300 rounded-md focus:outline-none focus:ring-2 focus:ring-blue-500"
              >
                <option value="">Select gender</option>
                <option value="Male">Male</option>
                <option value="Female">Female</option>
                <option value="Prefer not to say">Prefer not to say</option>
              </select>
            </div>
          </div>
        </div>

        {/* Equipment */}
        <div className="bg-white rounded-lg shadow p-6 mb-6">
          <h2 className="text-xl font-bold text-gray-900 mb-4">Available Equipment</h2>
          <p className="text-gray-600 mb-4">Select all equipment you have access to:</p>
          <div className="grid grid-cols-2 md:grid-cols-3 lg:grid-cols-4 gap-3">
            {availableEquipment.map((eq) => (
              <label key={eq} className="flex items-center space-x-2 cursor-pointer">
                <input
                  type="checkbox"
                  checked={equipment.includes(eq)}
                  onChange={(e) => handleEquipmentChange(eq, e.target.checked)}
                  className="w-4 h-4 text-blue-600 border-gray-300 rounded focus:ring-blue-500"
                />
                <span className="text-sm text-gray-700">{eq}</span>
              </label>
            ))}
          </div>
        </div>

        {/* Skills */}
        <div className="bg-white rounded-lg shadow p-6 mb-6">
          <h2 className="text-xl font-bold text-gray-900 mb-4">Skill Levels</h2>
          <p className="text-gray-600 mb-6">Rate your current skill level for each movement:</p>
          
          {skillCategories.map((category, categoryIndex) => {
            let currentIndex = 0
            for (let i = 0; i < categoryIndex; i++) {
              currentIndex += skillCategories[i].skills.length
            }
            
            return (
              <div key={category.name} className="mb-6">
                <h3 className="text-lg font-semibold text-gray-800 mb-3">{category.name}</h3>
                <div className="grid grid-cols-1 md:grid-cols-2 gap-4">
                  {category.skills.map((skill, skillIndex) => {
                    const globalIndex = currentIndex + skillIndex
                    return (
                      <div key={skill}>
                        <label className="block text-sm font-medium text-gray-700 mb-1">
                          {skill}
                        </label>
                        <select
                          value={skills[globalIndex] || 'Unable to perform'}
                          onChange={(e) => handleSkillChange(globalIndex, e.target.value)}
                          className="w-full px-3 py-2 border border-gray-300 rounded-md focus:outline-none focus:ring-2 focus:ring-blue-500"
                        >
                          {skillLevels.map(level => (
                            <option key={level} value={level}>{level}</option>
                          ))}
                        </select>
                      </div>
                    )
                  })}
                </div>
              </div>
            )
          })}
        </div>

        {/* 1RM Settings */}
        <div className="bg-white rounded-lg shadow p-6 mb-6">
          <h2 className="text-xl font-bold text-gray-900 mb-4">
            1 Rep Max Lifts
            <span className="text-sm font-normal text-gray-600 ml-2">
              (in {settings.units === 'Metric (kg)' ? 'kg' : 'lbs'})
            </span>
          </h2>
          <div className="grid grid-cols-1 md:grid-cols-2 gap-4">
            {oneRMs.map((rm) => (
              <div key={rm.exercise_name}>
                <label className="block text-sm font-medium text-gray-700 mb-1">
                  {rm.exercise_name}
                </label>
                <input
                  type="number"
                  step="0.5"
                  value={rm.one_rm || ''}
                  onChange={(e) => handleOneRMChange(rm.exercise_name, e.target.value)}
                  className="w-full px-3 py-2 border border-gray-300 rounded-md focus:outline-none focus:ring-2 focus:ring-blue-500"
                  placeholder="0"
                />
              </div>
            ))}
          </div>
        </div>

        {/* Conditioning Benchmarks */}
        <div className="bg-white rounded-lg shadow p-6 mb-6">
          <h2 className="text-xl font-bold text-gray-900 mb-4">Conditioning Benchmarks</h2>
          <p className="text-gray-600 mb-4">Enter your best times/scores (optional):</p>
          <div className="space-y-4">
            {conditioningBenchmarks.map((benchmark) => (
              <div key={benchmark.name}>
                <label className="block text-sm font-medium text-gray-700 mb-1">
                  {benchmark.name}
                </label>
                <p className="text-xs text-gray-500 mb-2">{benchmark.description}</p>
                <input
                  type="text"
                  value={settings.conditioning_benchmarks[benchmark.name] || ''}
                  onChange={(e) => handleBenchmarkChange(benchmark.name, e.target.value)}
                  className="w-full px-3 py-2 border border-gray-300 rounded-md focus:outline-none focus:ring-2 focus:ring-blue-500"
                  placeholder="e.g., 3:15, 42 reps, etc."
                />
              </div>
            ))}
          </div>
        </div>

        {/* Action Buttons */}
        <div className="flex justify-between items-center mb-6">
          <Link
            href="/profile"
            className="text-blue-600 hover:text-blue-700"
          >
            View Full Profile Analysis →
          </Link>
          
          <button
            onClick={saveSettings}
            disabled={saving}
            className="bg-blue-600 text-white px-6 py-3 rounded-lg hover:bg-blue-700 disabled:opacity-50 disabled:cursor-not-allowed"
          >
            {saving ? 'Saving...' : 'Save All Changes'}
          </button>
        </div>

        {/* Note */}
        <div className="p-4 bg-blue-50 border border-blue-200 rounded-lg">
          <p className="text-sm text-blue-800">
            <strong>Program Updates:</strong> Changes to your equipment, skills, or strength levels 
            will be automatically used when generating your next monthly/quarterly program. 
            You don't need to regenerate anything manually.
          </p>
        </div>
      </div>
    </div>
  )
}<|MERGE_RESOLUTION|>--- conflicted
+++ resolved
@@ -197,11 +197,7 @@
       if (skillsError) throw skillsError
 
       // Create skills array matching the order of skill categories
-<<<<<<< HEAD
-      const allSkills = []
-=======
       const allSkills: string[] = []
->>>>>>> 9a3d1d32
       skillCategories.forEach(category => {
         category.skills.forEach(skillName => {
           const userSkill = skillsData?.find(s => s.skill_name === skillName)
@@ -283,11 +279,7 @@
       // Update equipment
       await supabase.from('user_equipment').delete().eq('user_id', userId)
       if (equipment.length > 0) {
-<<<<<<< HEAD
-        const equipmentRecords = equipment.map(equipmentName => ({
-=======
         const equipmentRecords: any[] = equipment.map(equipmentName => ({
->>>>>>> 9a3d1d32
           user_id: userId,
           equipment_name: equipmentName
         }))
@@ -300,11 +292,7 @@
       // Update skills
       await supabase.from('user_skills').delete().eq('user_id', userId)
       let skillIndex = 0
-<<<<<<< HEAD
-      const skillRecords = []
-=======
       const skillRecords: any[] = []
->>>>>>> 9a3d1d32
       
       skillCategories.forEach(category => {
         category.skills.forEach(skillName => {
